/*
 * Copyright 2014 Attila Szegedi, Daniel Dekany, Jonathan Revusky
 * 
 * Licensed under the Apache License, Version 2.0 (the "License");
 * you may not use this file except in compliance with the License.
 * You may obtain a copy of the License at
 * 
 * http://www.apache.org/licenses/LICENSE-2.0
 * 
 * Unless required by applicable law or agreed to in writing, software
 * distributed under the License is distributed on an "AS IS" BASIS,
 * WITHOUT WARRANTIES OR CONDITIONS OF ANY KIND, either express or implied.
 * See the License for the specific language governing permissions and
 * limitations under the License.
 */

package freemarker.template;

import java.io.IOException;
import java.io.PrintStream;
import java.io.Reader;
import java.io.StringReader;
import java.io.StringWriter;
import java.io.Writer;
import java.util.List;
import java.util.Locale;
import java.util.Map;

import freemarker.cache.TemplateCache;
import freemarker.cache.TemplateLoader;
import freemarker.cache.TemplateLookupStrategy;
import freemarker.core.Configurable;
import freemarker.core.Environment;
import freemarker.core.LibraryLoad;
import freemarker.core.Macro;
import freemarker.core.ParseException;
import freemarker.core.TemplateElement;
import freemarker.core.UnboundTemplate;
import freemarker.core._CoreAPI;
import freemarker.debug.impl.DebuggerService;

/**
 * <p>Stores an already parsed template, ready to be processed (rendered) for unlimited times, possibly from
 * multiple threads.
 * 
 * <p>Typically, you will use {@link Configuration#getTemplate(String)} to create/get {@link Template} objects, so
 * you don't construct them directly. But you can also construct a template from a {@link Reader} or a {@link String}
 * that contains the template source code. But then it's
 * important to know that while the resulting {@link Template} is efficient for later processing, creating a new
 * {@link Template} itself is relatively expensive. So try to re-use {@link Template} objects if possible.
 * {@link Configuration#getTemplate(String)} does that (caching {@link Template}-s) for you, but the constructor of
 * course doesn't, so it's up to you to solve then.
 * 
 * <p>Objects of this class meant to be handled as immutable and thus thread-safe. However, it has some setter methods
 * for changing FreeMarker settings. Those must not be used while the template is being processed, or if the
 * template object is already accessible from multiple threads.
 */
public class Template extends Configurable {
    public static final String DEFAULT_NAMESPACE_PREFIX = UnboundTemplate.DEFAULT_NAMESPACE_PREFIX;
    public static final String NO_NS_PREFIX = UnboundTemplate.NO_NS_PREFIX;
    
    private final UnboundTemplate unboundTemplate;
    private final String name;
    private String encoding;
    private Object customLookupCondition;

    /**
     * A prime constructor to which all other constructors should
     * delegate directly or indirectly.
     */
    private Template(UnboundTemplate unboundTemplate, String name, Configuration cfg) {
        super(toNonNull(cfg));
        this.unboundTemplate = unboundTemplate; 
        this.name = name;
    }

    /**
     * To be used internally only!
     */
    Template(UnboundTemplate unboundTemplate,
            String name, Locale locale, Object customLookupCondition,
            Configuration cfg) {
        this(unboundTemplate, name, cfg);
        this.setLocale(locale);
        this.setCustomLookupCondition(customLookupCondition);
    }
    
    private static Configuration toNonNull(Configuration cfg) {
        return cfg != null ? cfg : Configuration.getDefaultConfiguration();
    }

    /**
     * Same as {@link #Template(String, String, Reader, Configuration)} with {@code null} {@code sourceName} parameter.
     */
    public Template(String name, Reader reader, Configuration cfg) throws IOException {
        this(name, null, reader, cfg);
    }

    /**
     * Convenience constructor for {@link #Template(String, Reader, Configuration)
     * Template(name, new StringReader(reader), cfg)}.
     * 
     * @since 2.3.20
     */
    public Template(String name, String sourceCode, Configuration cfg) throws IOException {
        this(name, new StringReader(sourceCode), cfg);
    }

    /**
     * Convenience constructor for {@link #Template(String, String, Reader, Configuration, String) Template(name, null,
     * reader, cfg, encoding)}.
     * 
     * @deprecated In most applications, use {@link #Template(String, Reader, Configuration)} instead, which doesn't
     *             specify the encoding.
     */
    @Deprecated
    public Template(String name, Reader reader, Configuration cfg, String encoding) throws IOException {
        this(name, null, reader, cfg, encoding);
    }

    /**
     * Constructs a template from a character stream. Note that this is a relatively expensive operation; where higher
     * performance matters, you should re-use (cache) {@link Template} instances instead of re-creating them from the
     * same source again and again. ({@link Configuration#getTemplate(String) and its overloads already do such reuse.})
     * 
     * @param name
     *            The path of the template file relatively to the (virtual) directory that you use to store the
     *            templates (except if {@link #Template(String, String, Reader, Configuration, String) sourceName}
     *            differs from it). Shouldn't start with {@code '/'}. Should use {@code '/'}, not {@code '\'}. Check
     *            {@link #getName()} to see how the name will be used. The name should be independent of the actual
     *            storage mechanism and physical location as far as possible. Even when the templates are stored
     *            straightforwardly in real files (they often aren't; see {@link TemplateLoader}), the name shouldn't be
     *            an absolute file path. Like if the template is stored in {@code "/www/templates/forum/main.ftl"}, and
     *            you are using {@code "/www/templates/"} as the template root directory via
     *            {@link Configuration#setDirectoryForTemplateLoading(java.io.File)}, then the template name will be
     *            {@code "forum/main.ftl"}. The name can be {@code null} (should be used for template made on-the-fly
     *            instead of being loaded from somewhere), in which case relative paths in it will be relative to
     *            the template root directory (and here again, it's the {@link TemplateLoader} that knows what that
     *            "physically" means).
     * @param sourceName
     *            See {@link #getSourceName()} for the meaning. Can be {@code null}, in which case
     *            {@link #getSourceName()} will return the same as {@link #getName()}.
     * @param reader
     *            The character stream to read from. It will always be closed ({@link Reader#close()}) by this method.
     * @param cfg
     *            The Configuration object that this Template is associated with. If this is {@code null}, the "default"
     *            {@link Configuration} object is used, which is highly discouraged, because it can easily lead to
     *            erroneous, unpredictable behavior. (See more {@link Configuration#getDefaultConfiguration() here...})
     * 
     * @since 2.3.22
     */
   public Template(
           String name, String sourceName, Reader reader, Configuration cfg) throws IOException {
       this(name, sourceName, reader, cfg, null);
   }
    
    /**
     * Same as {@link #Template(String, String, Reader, Configuration)}, but also specifies the template's encoding (not
     * recommended).
     *
     * @param encoding
     *            This is the encoding that we are supposed to be using. But it's not really necessary because we have a
     *            {@link Reader} which is already decoded, but it's kept as meta-info. It also has an impact when
     *            {@code #include}-ing/{@code #import}-ing another template from this template, as its default encoding
     *            will be this. But this behavior of said directives is considered to be harmful, and will be probably
     *            phased out. Until that, it's better to leave this on {@code null}, so that the encoding will come from
     *            the {@link Configuration}. Note that if this is non-{@code null} and there's an {@code #ftl} header
     *            with encoding, they must match, or else a {@link WrongEncodingException} is thrown.
     * 
     * @deprecated In most applications, use {@link #Template(String, String, Reader, Configuration)} instead, which
     *             doesn't specify the encoding.
     * 
     * @since 2.3.22
     */
    @Deprecated
    public Template(
            String name, String sourceName, Reader reader, Configuration cfg, String encoding) throws IOException {
        this(_CoreAPI.newUnboundTemplate(
                reader, sourceName != null ? sourceName : name, toNonNull(cfg), encoding), name, cfg);
        this.encoding = encoding;
        DebuggerService.registerTemplate(this);
    }

    /**
     * Equivalent to {@link #Template(String, Reader, Configuration)
     * Template(name, reader, null)}.
     * 
     * @deprecated This constructor uses the "default" {@link Configuration}
     * instance, which can easily lead to erroneous, unpredictable behavior.
     * See more {@link Configuration#getDefaultConfiguration() here...}.
     */
    @Deprecated
    public Template(String name, Reader reader) throws IOException {
        this(name, reader, (Configuration) null);
    }

    /**
<<<<<<< HEAD
=======
     * Only meant to be used internally.
     * 
     * @deprecated Has problems setting actualTagSyntax and templateLanguageVersion; will be removed in 2.4.
     */
    @Deprecated
    // [2.4] remove this
    Template(String name, TemplateElement root, Configuration cfg) {
        this(name, null, cfg, true);
        this.rootElement = root;
        DebuggerService.registerTemplate(this);
    }
    
    /**
>>>>>>> 5696f268
     * Same as {@link #getPlainTextTemplate(String, String, String, Configuration)} with {@code null} {@code sourceName}
     * argument.
     */
    static public Template getPlainTextTemplate(String name, String content, Configuration config) {
        return getPlainTextTemplate(name, null, content, config);
    }
    
    /**
     * Creates a {@link Template} that only contains a single block of static text, no dynamic content.
     * 
     * @param name
     *            See {@link #getName} for more details.
     * @param sourceName
     *            See {@link #getSourceName} for more details. If {@code null}, it will be the same as the {@code name}.
     * @param content
     *            the block of text that this template represents
     * @param config
     *            the configuration to which this template belongs
     * 
     * @since 2.3.22
     */
    static public Template getPlainTextTemplate(String name, String sourceName, String content, Configuration config) {
        Template t = new Template(
                _CoreAPI.newPlainTextUnboundTemplate(content, sourceName != null ? sourceName : name, config),
                name, config);
        DebuggerService.registerTemplate(t);
        return t;
    }

    /**
     * Executes template, using the data-model provided, writing the generated output
     * to the supplied {@link Writer}.
     * 
     * <p>For finer control over the runtime environment setup, such as per-HTTP-request configuring of FreeMarker
     * settings, you may need to use {@link #createProcessingEnvironment(Object, Writer)} instead. 
     * 
     * @param dataModel the holder of the variables visible from the template (name-value pairs); usually a
     *     {@code Map<String, Object>} or a JavaBean (where the JavaBean properties will be the variables).
     *     Can be any object that the {@link ObjectWrapper} in use turns into a {@link TemplateHashModel}.
     *     You can also use an object that already implements {@link TemplateHashModel}; in that case it won't be
     *     wrapped. If it's {@code null}, an empty data model is used.
     * @param out The {@link Writer} where the output of the template will go. Note that unless you have used
     *    {@link Configuration#setAutoFlush(boolean)} to disable this, {@link Writer#flush()} will be called at the
     *    when the template processing was finished. {@link Writer#close()} is not called.
     * 
     * @throws TemplateException if an exception occurs during template processing
     * @throws IOException if an I/O exception occurs during writing to the writer.
     */
    public void process(Object dataModel, Writer out)
    throws TemplateException, IOException {
        createProcessingEnvironment(dataModel, out, null).process();
    }

    /**
     * Like {@link #process(Object, Writer)}, but also sets a (XML-)node to be recursively processed by the template.
     * That node is accessed in the template with <tt>.node</tt>, <tt>#recurse</tt>, etc. See the
     * <a href="http://freemarker.org/docs/xgui_declarative.html" target="_blank">Declarative XML Processing</a> as a
     * typical example of recursive node processing.
     * 
     * @param rootNode The root node for recursive processing or {@code null}.
     * 
     * @throws TemplateException if an exception occurs during template processing
     * @throws IOException if an I/O exception occurs during writing to the writer.
     */
    public void process(Object dataModel, Writer out, ObjectWrapper wrapper, TemplateNodeModel rootNode)
    throws TemplateException, IOException {
        Environment env = createProcessingEnvironment(dataModel, out, wrapper);
        if (rootNode != null) {
            env.setCurrentVisitorNode(rootNode);
        }
        env.process();
    }
    
    /**
     * Like {@link #process(Object, Writer)}, but overrides the {@link Configuration#getObjectWrapper()}.
     * 
     * @param wrapper The {@link ObjectWrapper} to be used instead of what {@link Configuration#getObjectWrapper()}
     *      provides, or {@code null} if you don't want to override that. 
     */
    public void process(Object dataModel, Writer out, ObjectWrapper wrapper)
    throws TemplateException, IOException {
        createProcessingEnvironment(dataModel, out, wrapper).process();
    }
    
   /**
    * Creates a {@link freemarker.core.Environment Environment} object, using this template, the data-model provided as
    * parameter. You have to call {@link Environment#process()} on the return value to set off the actual rendering.
    * 
    * <p>Use this method if you want to do some special initialization on the {@link Environment} before template
    * processing, or if you want to read the {@link Environment} after template processing. Otherwise using
    * {@link Template#process(Object, Writer)} is simpler.
    *
    * <p>Example:
    *
    * <pre>
    * Environment env = myTemplate.createProcessingEnvironment(root, out, null);
    * env.process();</pre>
    * 
    * <p>The above is equivalent with this:
    * 
    * <pre>
    * myTemplate.process(root, out);</pre>
    * 
    * <p>But with <tt>createProcessingEnvironment</tt>, you can manipulate the environment
    * before and after the processing:
    * 
    * <pre>
    * Environment env = myTemplate.createProcessingEnvironment(root, out);
    * 
    * env.setLocale(myUsersPreferredLocale);
    * env.setTimeZone(myUsersPreferredTimezone);
    * 
    * env.process();  // output is rendered here
    * 
    * TemplateModel x = env.getVariable("x");  // read back a variable set by the template</pre>
    *
    * @param dataModel the holder of the variables visible from all templates; see {@link #process(Object, Writer)} for
    *     more details.
    * @param wrapper The {@link ObjectWrapper} to use to wrap objects into {@link TemplateModel}
    *     instances. Normally you left it {@code null}, in which case {@link Configurable#getObjectWrapper()} will be
    *     used.
    * @param out The {@link Writer} where the output of the template will go; see {@link #process(Object, Writer)} for
    *     more details.
    *     
    * @return the {@link Environment} object created for processing. Call {@link Environment#process()} to process the
    *    template.
    * 
    * @throws TemplateException if an exception occurs while setting up the Environment object.
    * @throws IOException if an exception occurs doing any auto-imports
    */
    public Environment createProcessingEnvironment(Object dataModel, Writer out, ObjectWrapper wrapper)
    throws TemplateException, IOException {
        final TemplateHashModel dataModelHash;
        if (dataModel instanceof TemplateHashModel) {
            dataModelHash = (TemplateHashModel) dataModel;
        } else {
            if (wrapper == null) {
                wrapper = getObjectWrapper();
            }

            if (dataModel == null) {
                dataModelHash = new SimpleHash(wrapper);
            } else {
                TemplateModel wrappedDataModel = wrapper.wrap(dataModel);
                if (wrappedDataModel instanceof TemplateHashModel) {
                    dataModelHash = (TemplateHashModel) wrappedDataModel;
                } else if (wrappedDataModel == null) {
                    throw new IllegalArgumentException(
                            wrapper.getClass().getName() + " converted " + dataModel.getClass().getName() + " to null.");
                } else {
                    throw new IllegalArgumentException(
                            wrapper.getClass().getName() + " didn't convert " + dataModel.getClass().getName()
                            + " to a TemplateHashModel. Generally, you want to use a Map<String, Object> or a "
                            + "JavaBean as the root-map (aka. data-model) parameter. The Map key-s or JavaBean "
                            + "property names will be the variable names in the template.");
                }
            }
        }
        return new Environment(this, dataModelHash, out);
    }

    /**
     * Same as {@link #createProcessingEnvironment(Object, Writer, ObjectWrapper)
     * createProcessingEnvironment(dataModel, out, null)}.
     */
    public Environment createProcessingEnvironment(Object dataModel, Writer out)
    throws TemplateException, IOException {
        return createProcessingEnvironment(dataModel, out, null);
    }
    
    /**
     * Returns a string representing the raw template
     * text in canonical form.
     */
    @Override
    public String toString() {
        StringWriter sw = new StringWriter();
        try {
            dump(sw);
        } catch (IOException ioe) {
            throw new RuntimeException(ioe.getMessage());
        }
        return sw.toString();
    }

    /**
     * Returns the {@link UnboundTemplate} that this {@link Template} is based on.
     * 
     * @since 2.4.0
     */
    public UnboundTemplate getUnboundTemplate() {
        return unboundTemplate;
    }

    /**
     * The usually path-like (or URL-like) identifier of the template, or possibly {@code null} for non-stored
     * templates. It usually looks like a relative UN*X path; it should use {@code /}, not {@code \}, and shouldn't
     * start with {@code /} (but there are no hard guarantees). It's not a real path in a file-system, it's just a name
     * that a {@link TemplateLoader} used to load the backing resource (in simple cases; actually that name is
     * {@link #getSourceName()}, but see it there). Or, it can also be a name that was never used to load the template
     * (directly created with {@link #Template(String, Reader, Configuration)}). Even if the templates are stored
     * straightforwardly in files, this is relative to the base directory of the {@link TemplateLoader}. So it really
     * could be anything, except that it has importance in these situations:
     * 
     * <p>
     * Relative paths to other templates in this template will be resolved relatively to the directory part of this.
     * Like if the template name is {@code "foo/this.ftl"}, then {@code <#include "other.ftl">} gets the template with
     * name {@code "foo/other.ftl"}.
     * </p>
     * 
     * <p>
     * You should not use this name to indicate error locations, or to find the actual templates in general, because
     * localized lookup, acquisition and other lookup strategies can transform names before they get to the
     * {@link TemplateLoader} (the template storage) mechanism. Use {@link #getSourceName()} for these purposes.
     * </p>
     * 
     * <p>
     * Some frameworks use URL-like template names like {@code "someSchema://foo/bar.ftl"}. FreeMarker understands this
     * notation, so an absolute path like {@code "/baaz.ftl"} in that template will be resolved too
     * {@code "someSchema://baaz.ftl"}.
     */
    public String getName() {
        return name;
    }

    /**
     * The name that was actually used to load this template from the {@link TemplateLoader} (or from other custom
     * storage mechanism). This is what should be shown in error messages as the error location. This is usually the
     * same as {@link #getName()}, except when localized lookup, template acquisition ({@code *} step in the name), or
     * other {@link TemplateLookupStrategy} transforms the requested name ({@link #getName()}) to a different final
     * {@link TemplateLoader}-level name. For example, when you get a template with name {@code "foo.ftl"} then because
     * of localized lookup, it's possible that something like {@code "foo_en.ftl"} will be loaded behind the scenes.
     * While the template name will be still the same as the requested template name ({@code "foo.ftl"}), errors should
     * point to {@code "foo_de.ftl"}. Note that relative paths are always resolved relatively to the {@code name}, not
     * to the {@code sourceName}.
     * 
     * @since 2.3.22
     */
    public String getSourceName() {
        return unboundTemplate.getSourceName();
    }

    /**
     * Returns the Configuration object associated with this template.
     */
    public Configuration getConfiguration() {
        return (Configuration) getParent();
    }
    
    /**
     * Return the template language (FTL) version used by this template.
     * For now (2.4.0) this is the same as {@link Configuration#getIncompatibleImprovements()}, except
     * that it's normalized to the lowest version where the template language was changed.
     * 
     * @since 2.4.0
     */
    public Version getTemplateLanguageVersion() {
        return unboundTemplate.getTemplateLanguageVersion();
    }

    /**
     * @deprecated Should only be used internally, and might will be removed later.
     */
    @Deprecated
    public void setEncoding(String encoding) {
        this.encoding = encoding;
    }

    /**
     * Returns the name of the charset used for reading included/imported template files by default.
     * 
     * <p>
     * At least when FreeMarker is built-in template loading mechanism is used, by default this setting is set to the
     * same value as the {@link UnboundTemplate#getTemplateSpecifiedEncoding()} of the wrapped {@link UnboundTemplate},
     * if that's non-{@code null}.
     * 
     * <p>
     * While "inheriting" charset from the referring template is not seen as a good idea anymore, it's still used by
     * FreeMarker for backward compatibility (at least by default; as of 2.3.22 no setting exists yet to change that).
     */
    public String getEncoding() {
        return this.encoding;
    }
    
    /**
     * Gets the custom lookup condition with which this template was found. See the {@code customLookupCondition}
     * parameter of {@link Configuration#getTemplate(String, java.util.Locale, Object, String, boolean, boolean)} for
     * more explanation.
     * 
     * @since 2.3.22
     */
    public Object getCustomLookupCondition() {
        return customLookupCondition;
    }

    /**
     * Mostly only used internally; setter pair of {@link #getCustomLookupCondition()}. This meant to be called directly
     * after instantiating the template with its constructor, after a successfull lookup that used this condition. So
     * this should only be called from code that deals with creating new {@code Template} objects, like from
     * {@link TemplateCache}.
     * 
     * @since 2.3.22
     */
    public void setCustomLookupCondition(Object customLookupCondition) {
        this.customLookupCondition = customLookupCondition;
    }

    /**
     * Returns the tag syntax the parser has chosen for this template. If the syntax could be determined, it's
     * {@link Configuration#SQUARE_BRACKET_TAG_SYNTAX} or {@link Configuration#ANGLE_BRACKET_TAG_SYNTAX}. If the syntax
     * couldn't be determined (like because there was no tags in the template, or it was a plain text template), this
     * returns whatever the default is in the current configuration, so it's maybe
     * {@link Configuration#AUTO_DETECT_TAG_SYNTAX}.
     * 
     * @since 2.3.20
     */
    public int getActualTagSyntax() {
        return unboundTemplate.getActualTagSyntax();
    }
    
    /**
     * Returns the naming convention the parser has chosen for this template. If it could be determined, it's
     * {@link Configuration#LEGACY_NAMING_CONVENTION} or {@link Configuration#CAMEL_CASE_NAMING_CONVENTION}. If it
     * couldn't be determined (like because there no identifier that's part of the template language was used where
     * the naming convention matters), this returns whatever the default is in the current configuration, so it's maybe
     * {@link Configuration#AUTO_DETECT_TAG_SYNTAX}.
     * 
     * @since 2.3.23
     */
    public int getActualNamingConvention() {
        return unboundTemplate.getActualNamingConvention();
    }

    /**
     * Dump the raw template in canonical form.
     */
    public void dump(PrintStream ps) {
        unboundTemplate.dump(ps);
    }

    /**
     * Dump the raw template in canonical form.
     */
    public void dump(Writer out) throws IOException {
        unboundTemplate.dump(out);
    }

    /**
     * @deprecated Should only be used internally, and might will be removed later.
     */
    @Deprecated
    public void addMacro(Macro macro) {
        _CoreAPI.addMacro(unboundTemplate, macro);
    }

    /**
     * @deprecated Should only be used internally, and might will be removed later.
     */
<<<<<<< HEAD
    public void addImport(LibraryLoad libLoad) {
        _CoreAPI.addImport(unboundTemplate, libLoad);
=======
    @Deprecated
    public void addImport(LibraryLoad ll) {
        imports.add(ll);
>>>>>>> 5696f268
    }

    /**
     * Returns the template source at the location specified by the coordinates given, or {@code null} if unavailable.
     * @param beginColumn the first column of the requested source, 1-based
     * @param beginLine the first line of the requested source, 1-based
     * @param endColumn the last column of the requested source, 1-based
     * @param endLine the last line of the requested source, 1-based
     * @see freemarker.core.TemplateObject#getSource()
     */
<<<<<<< HEAD
    public String getSource(int beginColumn, int beginLine, int endColumn, int endLine) {
        return unboundTemplate.getSource(beginColumn, beginLine, endColumn, endLine);
=======
    public String getSource(int beginColumn,
                            int beginLine,
                            int endColumn,
                            int endLine) {
        if (beginLine < 1 || endLine < 1) return null;  // dynamically ?eval-ed expressions has no source available
        
        // Our container is zero-based.
        --beginLine;
        --beginColumn;
        --endColumn;
        --endLine;
        StringBuilder buf = new StringBuilder();
        for (int i = beginLine ; i <= endLine; i++) {
            if (i < lines.size()) {
                buf.append(lines.get(i));
            }
        }
        int lastLineLength = lines.get(endLine).toString().length();
        int trailingCharsToDelete = lastLineLength - endColumn - 1;
        buf.delete(0, beginColumn);
        buf.delete(buf.length() - trailingCharsToDelete, buf.length());
        return buf.toString();
    }

    /**
     * Reader that builds up the line table info for us, and also helps in working around JavaCC's exception
     * suppression.
     */
    private class LineTableBuilder extends FilterReader {
        
        private final StringBuilder lineBuf = new StringBuilder();
        int lastChar;
        boolean closed;
        
        /** Needed to work around JavaCC behavior where it silently treats any errors as EOF. */ 
        private Exception failure; 

        /**
         * @param r the character stream to wrap
         */
        LineTableBuilder(Reader r) {
            super(r);
        }
        
        public boolean hasFailure() {
            return failure != null;
        }

        public void throwFailure() throws IOException {
            if (failure != null) {
                if (failure instanceof IOException) {
                    throw (IOException) failure;
                }
                if (failure instanceof RuntimeException) {
                    throw (RuntimeException) failure;
                }
                throw new UndeclaredThrowableException(failure);
            }
        }

        @Override
        public int read() throws IOException {
            try {
                int c = in.read();
                handleChar(c);
                return c;
            } catch (Exception e) {
                throw rememberException(e);
            }
        }

        private IOException rememberException(Exception e) throws IOException {
            // JavaCC used to read from the Reader after it was closed. So we must not treat that as a failure. 
            if (!closed) {
                failure = e;
            }
            if (e instanceof IOException) {
                return (IOException) e;
            }
            if (e instanceof RuntimeException) {
                throw (RuntimeException) e;
            }
            throw new UndeclaredThrowableException(e);
        }

        @Override
        public int read(char cbuf[], int off, int len) throws IOException {
            try {
                int numchars = in.read(cbuf, off, len);
                for (int i = off; i < off + numchars; i++) {
                    char c = cbuf[i];
                    handleChar(c);
                }
                return numchars;
            } catch (Exception e) {
                throw rememberException(e);
            }
        }

        @Override
        public void close() throws IOException {
            if (lineBuf.length() > 0) {
                lines.add(lineBuf.toString());
                lineBuf.setLength(0);
            }
            super.close();
            closed = true;
        }

        private void handleChar(int c) {
            if (c == '\n' || c == '\r') {
                if (lastChar == '\r' && c == '\n') { // CRLF under Windoze
                    int lastIndex = lines.size() - 1;
                    String lastLine = (String) lines.get(lastIndex);
                    lines.set(lastIndex, lastLine + '\n');
                } else {
                    lineBuf.append((char) c);
                    lines.add(lineBuf.toString());
                    lineBuf.setLength(0);
                }
            } else if (c == '\t') {
                int numSpaces = 8 - (lineBuf.length() % 8);
                for (int i = 0; i < numSpaces; i++) {
                    lineBuf.append(' ');
                }
            } else {
                lineBuf.append((char) c);
            }
            lastChar = c;
        }
>>>>>>> 5696f268
    }

    /**
     * @deprecated Should only be used internally, and might will be removed later.
     */
    @Deprecated
    public TemplateElement getRootTreeNode() {
        return _CoreAPI.getRootTreeNode(unboundTemplate);
    }
    
    /**
     * For 2.3 backward compatibility. Initialized on demand.
     */
    private volatile Map<String, Macro> legacyMacroMap;
    
    /**
     * Returns the {@link Map} that maps the macro names to the actual macros. This map shouldn't be modified; if you
     * absolutely has to use these deprecated API-s for adding a macro, at least use {@link #addMacro(Macro)}.
     * (Specifying the {@link Map} key has no purpose anyway, as the macro will be always defined with its original
     * name, as returned by {@link Macro#getName()}.) 
     * 
     * @deprecated Should only be used internally, and might will be removed later.
     */
    @Deprecated
    public Map getMacros() {
        Map<String, Macro> legacyMacroMap = this.legacyMacroMap;
        if (legacyMacroMap == null) {
            synchronized (this) {
                legacyMacroMap = this.legacyMacroMap;
                if (legacyMacroMap == null) {
                    legacyMacroMap = _CoreAPI.createAdapterMacroMapForUnboundCallables(unboundTemplate);
                    this.legacyMacroMap = legacyMacroMap;
                }
            }
        }
        return legacyMacroMap;
    }

    /**
     * @deprecated Should only be used internally, and might will be removed later.
     */
    @Deprecated
    public List getImports() {
        return _CoreAPI.getImports(unboundTemplate);
    }

    /**
     * This is used internally.
     * 
     * @deprecated Should only be used internally, and might will be removed later.
     */
    @Deprecated
    public void addPrefixNSMapping(String prefix, String nsURI) {
        _CoreAPI.addPrefixNSMapping(unboundTemplate, prefix, nsURI);
    }
    
    public String getDefaultNS() {
        return unboundTemplate.getDefaultNamespaceURI();
    }
    
    /**
     * @return the NamespaceUri mapped to this prefix in this template. (Or null if there is none.)
     */
    public String getNamespaceForPrefix(String prefix) {
        return unboundTemplate.getNamespaceURIForPrefix(prefix);
    }
    
    /**
     * @return the prefix mapped to this nsURI in this template. (Or null if there is none.)
     */
    public String getPrefixForNamespace(String nsURI) {
        return unboundTemplate.getPrefixForNamespaceURI(nsURI);
    }
    
    /**
     * @return the prefixed name, based on the ns_prefixes defined
     * in this template's header for the local name and node namespace
     * passed in as parameters.
     */
    public String getPrefixedName(String localName, String nsURI) {
        return unboundTemplate.getPrefixedName(localName, nsURI);
    }
    
    /**
     * @return an array of the {@link TemplateElement}s containing the given column and line numbers.
     * @deprecated Should only be used internally, and might will be removed later.
     * 
     * @deprecated The objects building up templates aren't part of the published API, and are subject to change.
     */
    @Deprecated
    public List containingElements(int column, int line) {
        return _CoreAPI.containingElements(unboundTemplate, column, line);
    }

    @Override
    protected Map<String, ?> getInitialCustomAttributes() {
        return _CoreAPI.getCustomAttributes(unboundTemplate);
    }

    /**
     * Thrown by the {@link Template} constructors that specify a non-{@code null} encoding which doesn't match the
     * encoding specified in the {@code #ftl} header of the template.
     */
    static public class WrongEncodingException extends ParseException {
        private static final long serialVersionUID = 1L;

        /** @deprecated Use {@link #getTemplateSpecifiedEncoding()} instead. */
        @Deprecated
        public String specifiedEncoding;
        
        private final String constructorSpecifiedEncoding;

        /**
         * @deprecated Use {@link #WrongEncodingException(String, String)}.
         */
        @Deprecated
        public WrongEncodingException(String templateSpecifiedEncoding) {
            this(templateSpecifiedEncoding, null);
        }

        /**
         * @since 2.3.22
         */
        public WrongEncodingException(String templateSpecifiedEncoding, String constructorSpecifiedEncoding) {
            this.specifiedEncoding = templateSpecifiedEncoding;
            this.constructorSpecifiedEncoding = constructorSpecifiedEncoding;
        }
        
        @Override
        public String getMessage() {
            return "Encoding specified inside the template (" + specifiedEncoding
                    + ") doesn't match the encoding specified for the Template constructor"
                    + (constructorSpecifiedEncoding != null ? " (" + constructorSpecifiedEncoding + ")." : ".");
        }

        /**
         * @since 2.3.22
         */
        public String getTemplateSpecifiedEncoding() {
            return specifiedEncoding;
        }

        /**
         * @since 2.3.22
         */
        public String getConstructorSpecifiedEncoding() {
            return constructorSpecifiedEncoding;
        }

    }
}
<|MERGE_RESOLUTION|>--- conflicted
+++ resolved
@@ -195,22 +195,6 @@
     }
 
     /**
-<<<<<<< HEAD
-=======
-     * Only meant to be used internally.
-     * 
-     * @deprecated Has problems setting actualTagSyntax and templateLanguageVersion; will be removed in 2.4.
-     */
-    @Deprecated
-    // [2.4] remove this
-    Template(String name, TemplateElement root, Configuration cfg) {
-        this(name, null, cfg, true);
-        this.rootElement = root;
-        DebuggerService.registerTemplate(this);
-    }
-    
-    /**
->>>>>>> 5696f268
      * Same as {@link #getPlainTextTemplate(String, String, String, Configuration)} with {@code null} {@code sourceName}
      * argument.
      */
@@ -569,14 +553,9 @@
     /**
      * @deprecated Should only be used internally, and might will be removed later.
      */
-<<<<<<< HEAD
+    @Deprecated
     public void addImport(LibraryLoad libLoad) {
         _CoreAPI.addImport(unboundTemplate, libLoad);
-=======
-    @Deprecated
-    public void addImport(LibraryLoad ll) {
-        imports.add(ll);
->>>>>>> 5696f268
     }
 
     /**
@@ -587,141 +566,8 @@
      * @param endLine the last line of the requested source, 1-based
      * @see freemarker.core.TemplateObject#getSource()
      */
-<<<<<<< HEAD
     public String getSource(int beginColumn, int beginLine, int endColumn, int endLine) {
         return unboundTemplate.getSource(beginColumn, beginLine, endColumn, endLine);
-=======
-    public String getSource(int beginColumn,
-                            int beginLine,
-                            int endColumn,
-                            int endLine) {
-        if (beginLine < 1 || endLine < 1) return null;  // dynamically ?eval-ed expressions has no source available
-        
-        // Our container is zero-based.
-        --beginLine;
-        --beginColumn;
-        --endColumn;
-        --endLine;
-        StringBuilder buf = new StringBuilder();
-        for (int i = beginLine ; i <= endLine; i++) {
-            if (i < lines.size()) {
-                buf.append(lines.get(i));
-            }
-        }
-        int lastLineLength = lines.get(endLine).toString().length();
-        int trailingCharsToDelete = lastLineLength - endColumn - 1;
-        buf.delete(0, beginColumn);
-        buf.delete(buf.length() - trailingCharsToDelete, buf.length());
-        return buf.toString();
-    }
-
-    /**
-     * Reader that builds up the line table info for us, and also helps in working around JavaCC's exception
-     * suppression.
-     */
-    private class LineTableBuilder extends FilterReader {
-        
-        private final StringBuilder lineBuf = new StringBuilder();
-        int lastChar;
-        boolean closed;
-        
-        /** Needed to work around JavaCC behavior where it silently treats any errors as EOF. */ 
-        private Exception failure; 
-
-        /**
-         * @param r the character stream to wrap
-         */
-        LineTableBuilder(Reader r) {
-            super(r);
-        }
-        
-        public boolean hasFailure() {
-            return failure != null;
-        }
-
-        public void throwFailure() throws IOException {
-            if (failure != null) {
-                if (failure instanceof IOException) {
-                    throw (IOException) failure;
-                }
-                if (failure instanceof RuntimeException) {
-                    throw (RuntimeException) failure;
-                }
-                throw new UndeclaredThrowableException(failure);
-            }
-        }
-
-        @Override
-        public int read() throws IOException {
-            try {
-                int c = in.read();
-                handleChar(c);
-                return c;
-            } catch (Exception e) {
-                throw rememberException(e);
-            }
-        }
-
-        private IOException rememberException(Exception e) throws IOException {
-            // JavaCC used to read from the Reader after it was closed. So we must not treat that as a failure. 
-            if (!closed) {
-                failure = e;
-            }
-            if (e instanceof IOException) {
-                return (IOException) e;
-            }
-            if (e instanceof RuntimeException) {
-                throw (RuntimeException) e;
-            }
-            throw new UndeclaredThrowableException(e);
-        }
-
-        @Override
-        public int read(char cbuf[], int off, int len) throws IOException {
-            try {
-                int numchars = in.read(cbuf, off, len);
-                for (int i = off; i < off + numchars; i++) {
-                    char c = cbuf[i];
-                    handleChar(c);
-                }
-                return numchars;
-            } catch (Exception e) {
-                throw rememberException(e);
-            }
-        }
-
-        @Override
-        public void close() throws IOException {
-            if (lineBuf.length() > 0) {
-                lines.add(lineBuf.toString());
-                lineBuf.setLength(0);
-            }
-            super.close();
-            closed = true;
-        }
-
-        private void handleChar(int c) {
-            if (c == '\n' || c == '\r') {
-                if (lastChar == '\r' && c == '\n') { // CRLF under Windoze
-                    int lastIndex = lines.size() - 1;
-                    String lastLine = (String) lines.get(lastIndex);
-                    lines.set(lastIndex, lastLine + '\n');
-                } else {
-                    lineBuf.append((char) c);
-                    lines.add(lineBuf.toString());
-                    lineBuf.setLength(0);
-                }
-            } else if (c == '\t') {
-                int numSpaces = 8 - (lineBuf.length() % 8);
-                for (int i = 0; i < numSpaces; i++) {
-                    lineBuf.append(' ');
-                }
-            } else {
-                lineBuf.append((char) c);
-            }
-            lastChar = c;
-        }
->>>>>>> 5696f268
     }
 
     /**
