--- conflicted
+++ resolved
@@ -61,23 +61,7 @@
     public static final String DEFAULT_NAMESPACE_PREFIX = UnboundTemplate.DEFAULT_NAMESPACE_PREFIX;
     public static final String NO_NS_PREFIX = UnboundTemplate.NO_NS_PREFIX;
     
-<<<<<<< HEAD
     private final UnboundTemplate unboundTemplate;
-=======
-    /** This is only non-null during parsing. It's used internally to make some information available through the
-     *  Template API-s earlier than the parsing was finished. */
-    private transient FMParser parser;
-
-    private Map macros = new HashMap();
-    private List imports = new Vector();
-    private TemplateElement rootElement;
-    private String encoding, defaultNS;
-    private Object customLookupCondition;
-    private int actualTagSyntax;
-    private int actualNamingConvention;
-    private boolean autoEscaping;
-    private String outputFormat;
->>>>>>> 19a3f1c6
     private final String name;
     private String encoding;
     private Object customLookupCondition;
@@ -621,14 +605,7 @@
      * @since 2.3.24
      */
     public boolean getAutoEscaping() {
-        return autoEscaping;
-    }
-
-    /**
-     * Meant to be called by the parser only. 
-     */
-    void setAutoEscaping(boolean autoEscaping) {
-        this.autoEscaping = autoEscaping;
+        return unboundTemplate.getAutoEscaping();
     }
 
     /**
