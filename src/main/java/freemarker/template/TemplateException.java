/*
 * Copyright 2014 Attila Szegedi, Daniel Dekany, Jonathan Revusky
 * 
 * Licensed under the Apache License, Version 2.0 (the "License");
 * you may not use this file except in compliance with the License.
 * You may obtain a copy of the License at
 * 
 * http://www.apache.org/licenses/LICENSE-2.0
 * 
 * Unless required by applicable law or agreed to in writing, software
 * distributed under the License is distributed on an "AS IS" BASIS,
 * WITHOUT WARRANTIES OR CONDITIONS OF ANY KIND, either express or implied.
 * See the License for the specific language governing permissions and
 * limitations under the License.
 */

package freemarker.template;

import java.io.IOException;
import java.io.ObjectInputStream;
import java.io.ObjectOutputStream;
import java.io.PrintStream;
import java.io.PrintWriter;
import java.io.StringWriter;
import java.lang.reflect.Method;

import freemarker.core.Environment;
import freemarker.core.Expression;
import freemarker.core.InvalidReferenceException;
import freemarker.core.ParseException;
import freemarker.core.TemplateElement;
import freemarker.core.TemplateObject;
import freemarker.core.UnboundTemplate;
import freemarker.core._CoreAPI;
import freemarker.core._ErrorDescriptionBuilder;
import freemarker.template.utility.CollectionUtils;

/**
 * Runtime exception in a template (as opposed to a parsing-time exception: {@link ParseException}).
 * It prints a special stack trace that contains the template-language stack trace along the usual Java stack trace.
 */
public class TemplateException extends Exception {

    private static final String FTL_INSTRUCTION_STACK_TRACE_TITLE
            = "FTL stack trace (\"~\" means nesting-related):";

    // Set in constructor:
    private transient _ErrorDescriptionBuilder descriptionBuilder;
    private final transient Environment env;
    private final transient Expression blamedExpression;
    private transient TemplateElement[] ftlInstructionStackSnapshot;
    
    // Calculated on demand:
    private String renderedFtlInstructionStackSnapshot;  // clalc. from ftlInstructionStackSnapshot 
    private String renderedFtlInstructionStackSnapshotTop; // clalc. from ftlInstructionStackSnapshot
    private String description;  // calc. from descriptionBuilder, or set by the construcor
    private transient String messageWithoutStackTop;
    private transient String message;
    private boolean blamedExpressionStringCalculated;
    private String blamedExpressionString;
    private boolean positionsCalculated;
    private String templateName;
    private String templateSourceName;
    private Integer lineNumber; 
    private Integer columnNumber; 
    private Integer endLineNumber; 
    private Integer endColumnNumber; 

    // Concurrency:
    private transient Object lock = new Object();
    private transient ThreadLocal messageWasAlreadyPrintedForThisTrace;
    
    /**
     * Constructs a TemplateException with no specified detail message
     * or underlying cause.
     */
    public TemplateException(Environment env) {
        this((String) null, null, env);
    }

    /**
     * Constructs a TemplateException with the given detail message,
     * but no underlying cause exception.
     *
     * @param description the description of the error that occurred
     */
    public TemplateException(String description, Environment env) {
        this(description, null, env);
    }

    /**
     * The same as {@link #TemplateException(Throwable, Environment)}; it's exists only for binary
     * backward-compatibility.
     */
    public TemplateException(Exception cause, Environment env) {
        this((String) null, cause, env);
    }

    /**
     * Constructs a TemplateException with the given underlying Exception,
     * but no detail message.
     *
     * @param cause the underlying {@link Exception} that caused this
     * exception to be raised
     * 
     * @since 2.3.20
     */
    public TemplateException(Throwable cause, Environment env) {
        this((String) null, cause, env);
    }
    
    /**
     * The same as {@link #TemplateException(String, Throwable, Environment)}; it's exists only for binary
     * backward-compatibility.
     */
    public TemplateException(String description, Exception cause, Environment env) {
        this(description, cause, env, null, null);
    }

    /**
     * Constructs a TemplateException with both a description of the error
     * that occurred and the underlying Exception that caused this exception
     * to be raised.
     *
     * @param description the description of the error that occurred
     * @param cause the underlying {@link Exception} that caused this exception to be raised
     * 
     * @since 2.3.20
     */
    public TemplateException(String description, Throwable cause, Environment env) {
        this(description, cause, env, null, null);
    }
    
    /**
     * Don't use this; this is to be used internally by FreeMarker. No backward compatibility guarantees.
     * 
     * @param blamedExpr Maybe {@code null}. The FTL stack in the {@link Environment} only specifies the error location
     *          with "template element" granularity, and this can be used to point to the expression inside the
     *          template element.    
     */
    protected TemplateException(Throwable cause, Environment env, Expression blamedExpr,
            _ErrorDescriptionBuilder descriptionBuilder) {
        this(null, cause, env, blamedExpr, descriptionBuilder);
    }
    
    private TemplateException(
            String renderedDescription,
            Throwable cause,            
            Environment env, Expression blamedExpression,
            _ErrorDescriptionBuilder descriptionBuilder) {
        // Note: Keep this constructor lightweight.
        
        super(cause);  // Message managed locally.
        
        if (env == null) env = Environment.getCurrentEnvironment();
        this.env = env;
        
        this.blamedExpression = blamedExpression;
        
        this.descriptionBuilder = descriptionBuilder;
        description = renderedDescription;
        
        if(env != null) ftlInstructionStackSnapshot = _CoreAPI.getInstructionStackSnapshot(env);
    }
    
    private void renderMessages()  {
        String description = getDescription();
        
        if(description != null && description.length() != 0) {
            messageWithoutStackTop = description;
        } else if (getCause() != null) {
            messageWithoutStackTop = "No error description was specified for this error; low-level message: "
                    + getCause().getClass().getName() + ": " + getCause().getMessage();
        } else {
            messageWithoutStackTop = "[No error description was available.]";
        }
        
        String stackTopFew = getFTLInstructionStackTopFew();
        if (stackTopFew != null) {
            message = messageWithoutStackTop + "\n\n"
                    + _CoreAPI.ERROR_MESSAGE_HR + "\n"
                    + FTL_INSTRUCTION_STACK_TRACE_TITLE + "\n"
                    + stackTopFew
                    + _CoreAPI.ERROR_MESSAGE_HR;
            messageWithoutStackTop = message.substring(0, messageWithoutStackTop.length());  // to reuse backing char[]
        } else {
            message = messageWithoutStackTop;
        }
    }
    
    private void calculatePosition() {
        synchronized (lock) {
            if (!positionsCalculated) {
                // The expressions is the argument of the template element, so we prefer it as it's more specific. 
                TemplateObject templateObject = blamedExpression != null
                        ? (TemplateObject) blamedExpression
                        : (
                                ftlInstructionStackSnapshot != null && ftlInstructionStackSnapshot.length != 0
                                ? ftlInstructionStackSnapshot[0] : null);
                // Line number below 0 means no info, negative means position in ?eval-ed value that we won't use here.
                if (templateObject != null && templateObject.getBeginLine() > 0) {
<<<<<<< HEAD
                    final UnboundTemplate unboundTemplate = templateObject.getUnboundTemplate();
                    templateName = getTemplateNameOrNull(unboundTemplate);
                    templateSourceName = unboundTemplate != null ? unboundTemplate.getSourceName() : null;
                    lineNumber = new Integer(templateObject.getBeginLine());
                    columnNumber = new Integer(templateObject.getBeginColumn());
                    endLineNumber = new Integer(templateObject.getEndLine());
                    endColumnNumber = new Integer(templateObject.getEndColumn());
=======
                    final Template template = templateObject.getTemplate();
                    templateName = template != null ? template.getName() : null;
                    templateSourceName = template != null ? template.getSourceName() : null;
                    lineNumber = Integer.valueOf(templateObject.getBeginLine());
                    columnNumber = Integer.valueOf(templateObject.getBeginColumn());
                    endLineNumber = Integer.valueOf(templateObject.getEndLine());
                    endColumnNumber = Integer.valueOf(templateObject.getEndColumn());
>>>>>>> 59710b53
                }
                positionsCalculated = true;
                deleteFTLInstructionStackSnapshotIfNotNeeded();
            }
        }
    }

    private String getTemplateNameOrNull(final UnboundTemplate unboundTemplate) {
        if (unboundTemplate == null) {
            return null;
        }
        
        Template template = env != null ? env.getCurrentTemplate() : null;
        if (template == null) {
            return null;
        }
        
        return template.getUnboundTemplate() == unboundTemplate ? template.getName() : null;
    }
    
    /**
     * @deprecated Java 1.4 has introduced {@link #getCause()} - use that instead, especially as this can't return
     * runtime exceptions and errors as is.
     */
    public Exception getCauseException() {
        return getCause() instanceof Exception
                ? (Exception) getCause()
                : new Exception("Wrapped to Exception: " + getCause(), getCause());
    }

    /**
     * Returns the snapshot of the FTL stack trace at the time this exception was created.
     */
    public String getFTLInstructionStack() {
        synchronized (lock) {
            if (ftlInstructionStackSnapshot != null || renderedFtlInstructionStackSnapshot != null) {
                if (renderedFtlInstructionStackSnapshot == null) {
                    StringWriter sw = new StringWriter();
                    PrintWriter pw = new PrintWriter(sw);
                    _CoreAPI.outputInstructionStack(ftlInstructionStackSnapshot, false, pw);
                    pw.close();
                    if (renderedFtlInstructionStackSnapshot == null) {
                        renderedFtlInstructionStackSnapshot = sw.toString();
                        deleteFTLInstructionStackSnapshotIfNotNeeded();
                    }
                }
                return renderedFtlInstructionStackSnapshot;
            } else {
                return null;
            }
        }
    }
    
    private String getFTLInstructionStackTopFew() {
        synchronized (lock) {
            if (ftlInstructionStackSnapshot != null || renderedFtlInstructionStackSnapshotTop != null) {
                if (renderedFtlInstructionStackSnapshotTop == null) {
                    int stackSize = ftlInstructionStackSnapshot.length;
                    String s;
                    if (stackSize == 0) {
                        s = "";
                    } else {
                        StringWriter sw = new StringWriter();
                        _CoreAPI.outputInstructionStack(ftlInstructionStackSnapshot, true, sw);
                        s = sw.toString();
                    }
                    if (renderedFtlInstructionStackSnapshotTop == null) {
                        renderedFtlInstructionStackSnapshotTop = s;
                        deleteFTLInstructionStackSnapshotIfNotNeeded();
                    }
                }
                return renderedFtlInstructionStackSnapshotTop.length() != 0
                        ? renderedFtlInstructionStackSnapshotTop : null;
            } else {
                return null;
            }
        }
    }
    
    private void deleteFTLInstructionStackSnapshotIfNotNeeded() {
        if (renderedFtlInstructionStackSnapshot != null && renderedFtlInstructionStackSnapshotTop != null
                && (positionsCalculated || blamedExpression != null)) {
            ftlInstructionStackSnapshot = null;
        }
        
    }
    
    private String getDescription() {
        synchronized (lock) {
            if (description == null && descriptionBuilder != null) {
                description = descriptionBuilder.toString(
                        getFailingInstruction(),
                        env != null ? env.getShowErrorTips() : true);
                descriptionBuilder = null;
            }
            return description;
        }
    }

    private TemplateElement getFailingInstruction() {
        if (ftlInstructionStackSnapshot != null && ftlInstructionStackSnapshot.length > 0) {
            return ftlInstructionStackSnapshot[0];
        } else {
            return null;
        }
    }

    /**
     * @return the execution environment in which the exception occurred.
     *    {@code null} if the exception was deserialized. 
     */
    public Environment getEnvironment() {
        return env;
    }

    /**
     * Overrides {@link Throwable#printStackTrace(PrintStream)} so that it will include the FTL stack trace.
     */
    public void printStackTrace(PrintStream out) {
        printStackTrace(out, true, true, true);
    }

    /**
     * Overrides {@link Throwable#printStackTrace(PrintWriter)} so that it will include the FTL stack trace.
     */
    public void printStackTrace(PrintWriter out) {
        printStackTrace(out, true, true, true);
    }
    
    /**
     * @param heading should the heading at the top be printed 
     * @param ftlStackTrace should the FTL stack trace be printed 
     * @param javaStackTrace should the Java stack trace be printed
     *  
     * @since 2.3.20
     */
    public void printStackTrace(PrintWriter out, boolean heading, boolean ftlStackTrace, boolean javaStackTrace) {
        synchronized (out) {
            printStackTrace(new PrintWriterStackTraceWriter(out), heading, ftlStackTrace, javaStackTrace);
        }
    }

    /**
     * @param heading should the heading at the top be printed 
     * @param ftlStackTrace should the FTL stack trace be printed 
     * @param javaStackTrace should the Java stack trace be printed
     *  
     * @since 2.3.20
     */
    public void printStackTrace(PrintStream out, boolean heading, boolean ftlStackTrace, boolean javaStackTrace) {
        synchronized (out) {
            printStackTrace(new PrintStreamStackTraceWriter(out), heading, ftlStackTrace, javaStackTrace);
        }
    }
    
    private void printStackTrace(StackTraceWriter out, boolean heading, boolean ftlStackTrace, boolean javaStackTrace) {
        synchronized (out) {
            if (heading) { 
                out.println("FreeMarker template error:");
            }
            
            if (ftlStackTrace) {
                String stackTrace = getFTLInstructionStack();
                if (stackTrace != null) {
                    out.println(getMessageWithoutStackTop());  // Not getMessage()!
                    out.println();
                    out.println(_CoreAPI.ERROR_MESSAGE_HR);
                    out.println(FTL_INSTRUCTION_STACK_TRACE_TITLE);
                    out.print(stackTrace);
                    out.println(_CoreAPI.ERROR_MESSAGE_HR);
                } else {
                    ftlStackTrace = false;
                    javaStackTrace = true;
                }
            }
            
            if (javaStackTrace) {
                if (ftlStackTrace) {  // We are after an FTL stack trace
                    out.println();
                    out.println("Java stack trace (for programmers):");
                    out.println(_CoreAPI.ERROR_MESSAGE_HR);
                    synchronized (lock) {
                        if (messageWasAlreadyPrintedForThisTrace == null) {
                            messageWasAlreadyPrintedForThisTrace = new ThreadLocal();
                        }
                        messageWasAlreadyPrintedForThisTrace.set(Boolean.TRUE);
                    }
                    
                    try {
                        out.printStandardStackTrace(this);
                    } finally {
                        messageWasAlreadyPrintedForThisTrace.set(Boolean.FALSE);
                    }
                } else {  // javaStackTrace only
                    out.printStandardStackTrace(this);
                }
                
                if (getCause() != null) {
                    // Dirty hack to fight with ServletException class whose getCause() method doesn't work properly:
                    Throwable causeCause = getCause().getCause();
                    if (causeCause == null) {
                        try {
                            // Reflection is used to prevent dependency on Servlet classes.
                            Method m = getCause().getClass().getMethod("getRootCause", CollectionUtils.EMPTY_CLASS_ARRAY);
                            Throwable rootCause = (Throwable) m.invoke(getCause(), CollectionUtils.EMPTY_OBJECT_ARRAY);
                            if (rootCause != null) {
                                out.println("ServletException root cause: ");
                                out.printStandardStackTrace(rootCause);
                            }
                        } catch (Throwable exc) {
                            ; // ignore
                        }
                    }
                }
            }  // if (javaStackTrace)
        }
    }
    
    /**
     * Prints the stack trace as if wasn't overridden by {@link TemplateException}. 
     * @since 2.3.20
     */
    public void printStandardStackTrace(PrintStream ps) {
        super.printStackTrace(ps);
    }

    /**
     * Prints the stack trace as if wasn't overridden by {@link TemplateException}. 
     * @since 2.3.20
     */
    public void printStandardStackTrace(PrintWriter pw) {
        super.printStackTrace(pw);
    }

    public String getMessage() {
        if (messageWasAlreadyPrintedForThisTrace != null
                && messageWasAlreadyPrintedForThisTrace.get() == Boolean.TRUE) {
            return "[... Exception message was already printed; see it above ...]";
        } else {
            synchronized (lock) {  // Switch to double-check + volatile with Java 5
                if (message == null) renderMessages();
                return message;
            }
        }
    }
    
    /**
     * Similar to {@link #getMessage()}, but it doesn't contain the position of the failing instruction at then end
     * of the text. It might contains the position of the failing <em>expression</em> though as part of the expression
     * quotation, as that's the part of the description. 
     */
    public String getMessageWithoutStackTop() {
        synchronized (lock) {
            if (messageWithoutStackTop == null) renderMessages();
            return messageWithoutStackTop;
        }
    }
    
    /**
     * 1-based line number of the failing section, or {@code null} if the information is not available.
     * 
     * @since 2.3.21
     */
    public Integer getLineNumber() {
        synchronized (lock) {
            if (!positionsCalculated) {
                calculatePosition();
            }
            return lineNumber;
        }
    }

    /**
     * Returns the name ({@link Template#getName()}) of the template where the error has occurred, or {@code null} if
     * the information isn't available. This shouldn't be used for showing the error position; use
     * {@link #getTemplateSourceName()} instead.
     * 
     * @deprecated Use {@link #getTemplateSourceName()} instead, unless you are really sure that this is what you want.
     *             This method isn't really deprecated, it's just marked so to warn users about this.
     * 
     * @since 2.3.21
     */
    public String getTemplateName() {
        synchronized (lock) {
            if (!positionsCalculated) {
                calculatePosition();
            }
            return templateName;
        }
    }

    /**
     * Returns the source name ({@link Template#getSourceName()}) of the template where the error has occurred, or
     * {@code null} if the information isn't available. This is what should be used for showing the error position.
     * 
     * @since 2.3.22
     */
    public String getTemplateSourceName() {
        synchronized (lock) {
            if (!positionsCalculated) {
                calculatePosition();
            }
            return templateSourceName;
        }
    }
    
    /**
     * 1-based column number of the failing section, or {@code null} if the information is not available.
     * 
     * @since 2.3.21
     */
    public Integer getColumnNumber() {
        synchronized (lock) {
            if (!positionsCalculated) {
                calculatePosition();
            }
            return columnNumber;
        }
    }

    /**
     * 1-based line number of the last line that contains the failing section, or {@code null} if the information is not
     * available.
     * 
     * @since 2.3.21
     */
    public Integer getEndLineNumber() {
        synchronized (lock) {
            if (!positionsCalculated) {
                calculatePosition();
            }
            return endLineNumber;
        }
    }

    /**
     * 1-based column number of the last character of the failing template section, or {@code null} if the information
     * is not available. Note that unlike with Java string API-s, this column number is inclusive.
     * 
     * @since 2.3.21
     */
    public Integer getEndColumnNumber() {
        synchronized (lock) {
            if (!positionsCalculated) {
                calculatePosition();
            }
            return endColumnNumber;
        }
    }
    
    /**
     * If there was a blamed expression attached to this exception, it returns its canonical form, otherwise it returns
     * {@code null}. This expression should always be inside the failing FTL instruction.
     *  
     * <p>The typical application of this is getting the undefined expression from {@link InvalidReferenceException}-s.
     * 
     * @since 2.3.21
     */
    public String getBlamedExpressionString() {
        synchronized (lock) {
            if (!blamedExpressionStringCalculated) {
                if (blamedExpression != null) {
                    blamedExpressionString = blamedExpression.getCanonicalForm();
                }
                blamedExpressionStringCalculated = true;
            }
            return blamedExpressionString;
        }
    }

    private void writeObject(ObjectOutputStream out) throws IOException, ClassNotFoundException {
        // These are calculated from transient fields, so this is the last chance to calculate them: 
        getFTLInstructionStack();
        getFTLInstructionStackTopFew();
        getDescription();
        calculatePosition();
        getBlamedExpressionString();
        
        out.defaultWriteObject();
    }
    
    private void readObject(ObjectInputStream in) throws IOException, ClassNotFoundException {
        lock = new Object();
        in.defaultReadObject();
    }
    
    /** Delegate to a {@link PrintWriter} or to a {@link PrintStream}. */
    private interface StackTraceWriter {
        void print(Object obj);
        void println(Object obj);
        void println();
        void printStandardStackTrace(Throwable exception);
    }
    
    private static class PrintStreamStackTraceWriter implements StackTraceWriter {
        
        private final PrintStream out;

        PrintStreamStackTraceWriter(PrintStream out) {
            this.out = out;
        }

        public void print(Object obj) {
            out.print(obj);
        }

        public void println(Object obj) {
            out.println(obj);
        }

        public void println() {
            out.println();
        }

        public void printStandardStackTrace(Throwable exception) {
            if (exception instanceof TemplateException) {
                ((TemplateException) exception).printStandardStackTrace(out);
            } else {
                exception.printStackTrace(out);
            }
        }
        
    }

    private static class PrintWriterStackTraceWriter implements StackTraceWriter {
        
        private final PrintWriter out;

        PrintWriterStackTraceWriter(PrintWriter out) {
            this.out = out;
        }

        public void print(Object obj) {
            out.print(obj);
        }

        public void println(Object obj) {
            out.println(obj);
        }

        public void println() {
            out.println();
        }

        public void printStandardStackTrace(Throwable exception) {
            if (exception instanceof TemplateException) {
                ((TemplateException) exception).printStandardStackTrace(out);
            } else {
                exception.printStackTrace(out);
            }
        }
        
    }
    
}<|MERGE_RESOLUTION|>--- conflicted
+++ resolved
@@ -199,23 +199,13 @@
                                 ? ftlInstructionStackSnapshot[0] : null);
                 // Line number below 0 means no info, negative means position in ?eval-ed value that we won't use here.
                 if (templateObject != null && templateObject.getBeginLine() > 0) {
-<<<<<<< HEAD
                     final UnboundTemplate unboundTemplate = templateObject.getUnboundTemplate();
                     templateName = getTemplateNameOrNull(unboundTemplate);
                     templateSourceName = unboundTemplate != null ? unboundTemplate.getSourceName() : null;
-                    lineNumber = new Integer(templateObject.getBeginLine());
-                    columnNumber = new Integer(templateObject.getBeginColumn());
-                    endLineNumber = new Integer(templateObject.getEndLine());
-                    endColumnNumber = new Integer(templateObject.getEndColumn());
-=======
-                    final Template template = templateObject.getTemplate();
-                    templateName = template != null ? template.getName() : null;
-                    templateSourceName = template != null ? template.getSourceName() : null;
                     lineNumber = Integer.valueOf(templateObject.getBeginLine());
                     columnNumber = Integer.valueOf(templateObject.getBeginColumn());
                     endLineNumber = Integer.valueOf(templateObject.getEndLine());
                     endColumnNumber = Integer.valueOf(templateObject.getEndColumn());
->>>>>>> 59710b53
                 }
                 positionsCalculated = true;
                 deleteFTLInstructionStackSnapshotIfNotNeeded();
