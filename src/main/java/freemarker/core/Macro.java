/*
 * Copyright 2014 Attila Szegedi, Daniel Dekany, Jonathan Revusky
 * 
 * Licensed under the Apache License, Version 2.0 (the "License");
 * you may not use this file except in compliance with the License.
 * You may obtain a copy of the License at
 * 
 * http://www.apache.org/licenses/LICENSE-2.0
 * 
 * Unless required by applicable law or agreed to in writing, software
 * distributed under the License is distributed on an "AS IS" BASIS,
 * WITHOUT WARRANTIES OR CONDITIONS OF ANY KIND, either express or implied.
 * See the License for the specific language governing permissions and
 * limitations under the License.
 */

package freemarker.core;

import freemarker.template.TemplateModel;

/**
 * Exist for backward compatibility only; it has represented a macro or function declaration in the AST. The current
 * representation isn't a public class, but is {@code insteanceof} this for backward compatibility.
 * 
 * <p>
 * Historical note: This class exists for bacward compatibility with 2.3. 2.4 has introduced {@link UnboundTemplate}-s,
 * thus, the definition of a callable and the runtime callable value has become to two different things:
 * {@link UnboundCallable} and {@link BoundCallable}. Both extends this class for backward compatibility.
 * 
 * @see UnboundCallable
 * @see BoundCallable
 * 
 * @deprecated Subject to be changed or renamed any time; no "stable" replacement exists yet.
 */
public abstract class Macro extends TemplateElement implements TemplateModel {
    
    // Not public
    Macro() { }

    public abstract String getCatchAll();

    public abstract String[] getArgumentNames();

    public abstract String getName();

    public abstract boolean isFunction();

<<<<<<< HEAD
=======
    protected String dump(boolean canonical) {
        StringBuffer sb = new StringBuffer();
        if (canonical) sb.append('<');
        sb.append(getNodeTypeSymbol());
        sb.append(' ');
        sb.append(_CoreStringUtils.toFTLTopLevelTragetIdentifier(name));
        sb.append(function ? '(' : ' ');
        int argCnt = paramNames.length;
        for (int i = 0; i < argCnt; i++) {
            if (i != 0) {
                if (function) {
                    sb.append(", ");
                } else {
                    sb.append(' ');
                }
            }
            String argName = paramNames[i];
            sb.append(_CoreStringUtils.toFTLTopLevelIdentifierReference(argName));
            if (paramDefaults != null && paramDefaults.get(argName) != null) {
                sb.append('=');
                Expression defaultExpr = (Expression) paramDefaults.get(argName);
                if (function) {
                    sb.append(defaultExpr.getCanonicalForm());
                } else {
                    MessageUtil.appendExpressionAsUntearable(sb, defaultExpr);
                }
            }
        }
        if (catchAllParamName != null) {
            if (argCnt != 0) sb.append(", ");
            sb.append(catchAllParamName);
            sb.append("...");
        }
        if (function) sb.append(')');
        if (canonical) {
            sb.append('>');
            if (nestedBlock != null) {
                sb.append(nestedBlock.getCanonicalForm());
            }
            sb.append("</").append(getNodeTypeSymbol()).append('>');
        }
        return sb.toString();
    }
    
    String getNodeTypeSymbol() {
        return function ? "#function" : "#macro";
    }
    
    boolean isShownInStackTrace() {
        return false;
    }
    
    public boolean isFunction() {
        return function;
    }

    class Context implements LocalContext {
        final Environment.Namespace localVars; 
        final TemplateElement nestedContent;
        final Environment.Namespace nestedContentNamespace;
        final List nestedContentParameterNames;
        final ArrayList prevLocalContextStack;
        final Context prevMacroContext;
        
        Context(Environment env, 
                TemplateElement nestedContent,
                List nestedContentParameterNames) 
        {
            this.localVars = env.new Namespace();
            this.nestedContent = nestedContent;
            this.nestedContentNamespace = env.getCurrentNamespace();
            this.nestedContentParameterNames = nestedContentParameterNames;
            this.prevLocalContextStack = env.getLocalContextStack();
            this.prevMacroContext = env.getCurrentMacroContext();
        }
                
        
        Macro getMacro() {
            return Macro.this;
        }

        void runMacro(Environment env) throws TemplateException, IOException {
            sanityCheck(env);
            // Set default values for unspecified parameters
            if (nestedBlock != null) {
                env.visit(nestedBlock);
            }
        }

        // Set default parameters, check if all the required parameters are defined.
        void sanityCheck(Environment env) throws TemplateException {
            boolean resolvedAnArg, hasUnresolvedArg;
            Expression firstUnresolvedExpression;
            InvalidReferenceException firstReferenceException;
            do {
                firstUnresolvedExpression = null;
                firstReferenceException = null;
                resolvedAnArg = hasUnresolvedArg = false;
                for(int i = 0; i < paramNames.length; ++i) {
                    String argName = paramNames[i];
                    if(localVars.get(argName) == null) {
                        Expression valueExp = (Expression) paramDefaults.get(argName);
                        if (valueExp != null) {
                            try {
                                TemplateModel tm = valueExp.eval(env);
                                if(tm == null) {
                                    if(!hasUnresolvedArg) {
                                        firstUnresolvedExpression = valueExp;
                                        hasUnresolvedArg = true;
                                    }
                                }
                                else {
                                    localVars.put(argName, tm);
                                    resolvedAnArg = true;
                                }
                            }
                            catch(InvalidReferenceException e) {
                                if(!hasUnresolvedArg) {
                                    hasUnresolvedArg = true;
                                    firstReferenceException = e;
                                }
                            }
                        }
                        else if (!env.isClassicCompatible()) {
                            boolean argWasSpecified = localVars.containsKey(argName);
                            throw new _MiscTemplateException(env,
                                    new _ErrorDescriptionBuilder(new Object[] {
                                            "When calling macro ", new _DelayedJQuote(name), 
                                            ", required parameter ", new _DelayedJQuote(argName),
                                            " (parameter #", new Integer(i + 1), ") was ", 
                                            (argWasSpecified
                                                    ? "specified, but had null/missing value."
                                                    : "not specified.") 
                                    }).tip(argWasSpecified
                                            ? new Object[] {
                                                    "If the parameter value expression on the caller side is known to "
                                                    + "be legally null/missing, you may want to specify a default "
                                                    + "value for it with the \"!\" operator, like "
                                                    + "paramValue!defaultValue." }
                                            : new Object[] { 
                                                    "If the omission was deliberate, you may consider making the "
                                                    + "parameter optional in the macro by specifying a default value "
                                                    + "for it, like ", "<#macro macroName paramName=defaultExpr>", ")" }
                                            ));
                        }
                    }
                }
            }
            while(resolvedAnArg && hasUnresolvedArg);
            if(hasUnresolvedArg) {
                if(firstReferenceException != null) {
                    throw firstReferenceException;
                } else if (!env.isClassicCompatible()) {
                    throw InvalidReferenceException.getInstance(firstUnresolvedExpression, env);
                }
            }
        }

        /**
         * @return the local variable of the given name
         * or null if it doesn't exist.
         */ 
        public TemplateModel getLocalVariable(String name) throws TemplateModelException {
             return localVars.get(name);
        }

        Environment.Namespace getLocals() {
            return localVars;
        }
        
        /**
         * Set a local variable in this macro 
         */
        void setLocalVar(String name, TemplateModel var) {
            localVars.put(name, var);
        }

        public Collection getLocalVariableNames() throws TemplateModelException {
            HashSet result = new HashSet();
            for (TemplateModelIterator it = localVars.keys().iterator(); it.hasNext();) {
                result.add(it.next().toString());
            }
            return result;
        }
    }

    int getParameterCount() {
        return 1/*name*/ + paramNames.length * 2/*name=default*/ + 1/*catchAll*/ + 1/*type*/;
    }

    Object getParameterValue(int idx) {
        if (idx == 0) {
            return name;
        } else {
            final int argDescsEnd = paramNames.length * 2 + 1;
            if (idx < argDescsEnd) {
                String paramName = paramNames[(idx - 1) / 2];
                if (idx % 2 != 0) {
                    return paramName;
                } else {
                    return paramDefaults.get(paramName);
                }
            } else if (idx == argDescsEnd) {
                return catchAllParamName;
            } else if (idx == argDescsEnd + 1) {
                return new Integer(function ? TYPE_FUNCTION : TYPE_MACRO);
            } else {
                throw new IndexOutOfBoundsException();
            }
        }
    }

    ParameterRole getParameterRole(int idx) {
        if (idx == 0) {
            return ParameterRole.ASSIGNMENT_TARGET;
        } else {
            final int argDescsEnd = paramNames.length * 2 + 1;
            if (idx < argDescsEnd) {
                if (idx % 2 != 0) {
                    return ParameterRole.PARAMETER_NAME;
                } else {
                    return ParameterRole.PARAMETER_DEFAULT;
                }
            } else if (idx == argDescsEnd) {
                return ParameterRole.CATCH_ALL_PARAMETER_NAME;
            } else if (idx == argDescsEnd + 1) {
                return ParameterRole.AST_NODE_SUBTYPE;
            } else {
                throw new IndexOutOfBoundsException();
            }
        }
    }

    boolean isNestedBlockRepeater() {
        // Because of recursive calls
        return true;
    }
    
>>>>>>> c08edb9b
}<|MERGE_RESOLUTION|>--- conflicted
+++ resolved
@@ -45,245 +45,9 @@
 
     public abstract boolean isFunction();
 
-<<<<<<< HEAD
-=======
-    protected String dump(boolean canonical) {
-        StringBuffer sb = new StringBuffer();
-        if (canonical) sb.append('<');
-        sb.append(getNodeTypeSymbol());
-        sb.append(' ');
-        sb.append(_CoreStringUtils.toFTLTopLevelTragetIdentifier(name));
-        sb.append(function ? '(' : ' ');
-        int argCnt = paramNames.length;
-        for (int i = 0; i < argCnt; i++) {
-            if (i != 0) {
-                if (function) {
-                    sb.append(", ");
-                } else {
-                    sb.append(' ');
-                }
-            }
-            String argName = paramNames[i];
-            sb.append(_CoreStringUtils.toFTLTopLevelIdentifierReference(argName));
-            if (paramDefaults != null && paramDefaults.get(argName) != null) {
-                sb.append('=');
-                Expression defaultExpr = (Expression) paramDefaults.get(argName);
-                if (function) {
-                    sb.append(defaultExpr.getCanonicalForm());
-                } else {
-                    MessageUtil.appendExpressionAsUntearable(sb, defaultExpr);
-                }
-            }
-        }
-        if (catchAllParamName != null) {
-            if (argCnt != 0) sb.append(", ");
-            sb.append(catchAllParamName);
-            sb.append("...");
-        }
-        if (function) sb.append(')');
-        if (canonical) {
-            sb.append('>');
-            if (nestedBlock != null) {
-                sb.append(nestedBlock.getCanonicalForm());
-            }
-            sb.append("</").append(getNodeTypeSymbol()).append('>');
-        }
-        return sb.toString();
-    }
-    
-    String getNodeTypeSymbol() {
-        return function ? "#function" : "#macro";
-    }
-    
-    boolean isShownInStackTrace() {
-        return false;
-    }
-    
-    public boolean isFunction() {
-        return function;
-    }
-
-    class Context implements LocalContext {
-        final Environment.Namespace localVars; 
-        final TemplateElement nestedContent;
-        final Environment.Namespace nestedContentNamespace;
-        final List nestedContentParameterNames;
-        final ArrayList prevLocalContextStack;
-        final Context prevMacroContext;
-        
-        Context(Environment env, 
-                TemplateElement nestedContent,
-                List nestedContentParameterNames) 
-        {
-            this.localVars = env.new Namespace();
-            this.nestedContent = nestedContent;
-            this.nestedContentNamespace = env.getCurrentNamespace();
-            this.nestedContentParameterNames = nestedContentParameterNames;
-            this.prevLocalContextStack = env.getLocalContextStack();
-            this.prevMacroContext = env.getCurrentMacroContext();
-        }
-                
-        
-        Macro getMacro() {
-            return Macro.this;
-        }
-
-        void runMacro(Environment env) throws TemplateException, IOException {
-            sanityCheck(env);
-            // Set default values for unspecified parameters
-            if (nestedBlock != null) {
-                env.visit(nestedBlock);
-            }
-        }
-
-        // Set default parameters, check if all the required parameters are defined.
-        void sanityCheck(Environment env) throws TemplateException {
-            boolean resolvedAnArg, hasUnresolvedArg;
-            Expression firstUnresolvedExpression;
-            InvalidReferenceException firstReferenceException;
-            do {
-                firstUnresolvedExpression = null;
-                firstReferenceException = null;
-                resolvedAnArg = hasUnresolvedArg = false;
-                for(int i = 0; i < paramNames.length; ++i) {
-                    String argName = paramNames[i];
-                    if(localVars.get(argName) == null) {
-                        Expression valueExp = (Expression) paramDefaults.get(argName);
-                        if (valueExp != null) {
-                            try {
-                                TemplateModel tm = valueExp.eval(env);
-                                if(tm == null) {
-                                    if(!hasUnresolvedArg) {
-                                        firstUnresolvedExpression = valueExp;
-                                        hasUnresolvedArg = true;
-                                    }
-                                }
-                                else {
-                                    localVars.put(argName, tm);
-                                    resolvedAnArg = true;
-                                }
-                            }
-                            catch(InvalidReferenceException e) {
-                                if(!hasUnresolvedArg) {
-                                    hasUnresolvedArg = true;
-                                    firstReferenceException = e;
-                                }
-                            }
-                        }
-                        else if (!env.isClassicCompatible()) {
-                            boolean argWasSpecified = localVars.containsKey(argName);
-                            throw new _MiscTemplateException(env,
-                                    new _ErrorDescriptionBuilder(new Object[] {
-                                            "When calling macro ", new _DelayedJQuote(name), 
-                                            ", required parameter ", new _DelayedJQuote(argName),
-                                            " (parameter #", new Integer(i + 1), ") was ", 
-                                            (argWasSpecified
-                                                    ? "specified, but had null/missing value."
-                                                    : "not specified.") 
-                                    }).tip(argWasSpecified
-                                            ? new Object[] {
-                                                    "If the parameter value expression on the caller side is known to "
-                                                    + "be legally null/missing, you may want to specify a default "
-                                                    + "value for it with the \"!\" operator, like "
-                                                    + "paramValue!defaultValue." }
-                                            : new Object[] { 
-                                                    "If the omission was deliberate, you may consider making the "
-                                                    + "parameter optional in the macro by specifying a default value "
-                                                    + "for it, like ", "<#macro macroName paramName=defaultExpr>", ")" }
-                                            ));
-                        }
-                    }
-                }
-            }
-            while(resolvedAnArg && hasUnresolvedArg);
-            if(hasUnresolvedArg) {
-                if(firstReferenceException != null) {
-                    throw firstReferenceException;
-                } else if (!env.isClassicCompatible()) {
-                    throw InvalidReferenceException.getInstance(firstUnresolvedExpression, env);
-                }
-            }
-        }
-
-        /**
-         * @return the local variable of the given name
-         * or null if it doesn't exist.
-         */ 
-        public TemplateModel getLocalVariable(String name) throws TemplateModelException {
-             return localVars.get(name);
-        }
-
-        Environment.Namespace getLocals() {
-            return localVars;
-        }
-        
-        /**
-         * Set a local variable in this macro 
-         */
-        void setLocalVar(String name, TemplateModel var) {
-            localVars.put(name, var);
-        }
-
-        public Collection getLocalVariableNames() throws TemplateModelException {
-            HashSet result = new HashSet();
-            for (TemplateModelIterator it = localVars.keys().iterator(); it.hasNext();) {
-                result.add(it.next().toString());
-            }
-            return result;
-        }
-    }
-
-    int getParameterCount() {
-        return 1/*name*/ + paramNames.length * 2/*name=default*/ + 1/*catchAll*/ + 1/*type*/;
-    }
-
-    Object getParameterValue(int idx) {
-        if (idx == 0) {
-            return name;
-        } else {
-            final int argDescsEnd = paramNames.length * 2 + 1;
-            if (idx < argDescsEnd) {
-                String paramName = paramNames[(idx - 1) / 2];
-                if (idx % 2 != 0) {
-                    return paramName;
-                } else {
-                    return paramDefaults.get(paramName);
-                }
-            } else if (idx == argDescsEnd) {
-                return catchAllParamName;
-            } else if (idx == argDescsEnd + 1) {
-                return new Integer(function ? TYPE_FUNCTION : TYPE_MACRO);
-            } else {
-                throw new IndexOutOfBoundsException();
-            }
-        }
-    }
-
-    ParameterRole getParameterRole(int idx) {
-        if (idx == 0) {
-            return ParameterRole.ASSIGNMENT_TARGET;
-        } else {
-            final int argDescsEnd = paramNames.length * 2 + 1;
-            if (idx < argDescsEnd) {
-                if (idx % 2 != 0) {
-                    return ParameterRole.PARAMETER_NAME;
-                } else {
-                    return ParameterRole.PARAMETER_DEFAULT;
-                }
-            } else if (idx == argDescsEnd) {
-                return ParameterRole.CATCH_ALL_PARAMETER_NAME;
-            } else if (idx == argDescsEnd + 1) {
-                return ParameterRole.AST_NODE_SUBTYPE;
-            } else {
-                throw new IndexOutOfBoundsException();
-            }
-        }
-    }
-
     boolean isNestedBlockRepeater() {
         // Because of recursive calls
         return true;
     }
     
->>>>>>> c08edb9b
 }