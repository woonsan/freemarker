/*
 * Copyright 2014 Attila Szegedi, Daniel Dekany, Jonathan Revusky
 * 
 * Licensed under the Apache License, Version 2.0 (the "License");
 * you may not use this file except in compliance with the License.
 * You may obtain a copy of the License at
 * 
 * http://www.apache.org/licenses/LICENSE-2.0
 * 
 * Unless required by applicable law or agreed to in writing, software
 * distributed under the License is distributed on an "AS IS" BASIS,
 * WITHOUT WARRANTIES OR CONDITIONS OF ANY KIND, either express or implied.
 * See the License for the specific language governing permissions and
 * limitations under the License.
 */

package freemarker.core;

import java.io.IOException;
import java.io.InputStream;
import java.io.Writer;
import java.text.NumberFormat;
import java.text.SimpleDateFormat;
import java.util.ArrayList;
import java.util.Collections;
import java.util.HashMap;
import java.util.HashSet;
import java.util.Iterator;
import java.util.LinkedHashMap;
import java.util.List;
import java.util.Locale;
import java.util.Map;
import java.util.Map.Entry;
import java.util.Properties;
import java.util.Set;
import java.util.TimeZone;

import freemarker.cache.AndMatcher;
import freemarker.cache.ConditionalTemplateConfigurerFactory;
import freemarker.cache.FileNameGlobMatcher;
import freemarker.cache.FirstMatchTemplateConfigurerFactory;
import freemarker.cache.MergingTemplateConfigurerFactory;
import freemarker.cache.NotMatcher;
import freemarker.cache.OrMatcher;
import freemarker.cache.PathGlobMatcher;
import freemarker.cache.PathRegexMatcher;
import freemarker.cache.TemplateLoader;
import freemarker.ext.beans.BeansWrapper;
import freemarker.ext.beans.BeansWrapperBuilder;
import freemarker.template.Configuration;
import freemarker.template.DefaultObjectWrapper;
import freemarker.template.ObjectWrapper;
import freemarker.template.SimpleObjectWrapper;
import freemarker.template.Template;
import freemarker.template.TemplateException;
import freemarker.template.TemplateExceptionHandler;
import freemarker.template.TemplateModel;
import freemarker.template.Version;
import freemarker.template._TemplateAPI;
import freemarker.template.utility.CollectionUtils;
import freemarker.template.utility.NullArgumentException;
import freemarker.template.utility.StringUtil;

/**
 * This is a common superclass of {@link freemarker.template.Configuration},
 * {@link freemarker.template.Template}, and {@link Environment} classes.
 * It provides settings that are common to each of them. FreeMarker
 * uses a three-level setting hierarchy - the return value of every setting
 * getter method on <code>Configurable</code> objects inherits its value from its parent 
 * <code>Configurable</code> object, unless explicitly overridden by a call to a 
 * corresponding setter method on the object itself. The parent of an 
 * <code>Environment</code> object is a <code>Template</code> object, the
 * parent of a <code>Template</code> object is a <code>Configuration</code>
 * object.
 */
public class Configurable {
    static final String C_TRUE_FALSE = "true,false";
    
    private static final String DEFAULT = "default";
    private static final String DEFAULT_2_3_0 = "default_2_3_0";
    private static final String JVM_DEFAULT = "JVM default";
    
    /** Legacy, snake case ({@code like_this}) variation of the setting name. @since 2.3.23 */
    public static final String LOCALE_KEY_SNAKE_CASE = "locale";
    /** Modern, camel case ({@code likeThis}) variation of the setting name. @since 2.3.23 */
    public static final String LOCALE_KEY_CAMEL_CASE = "locale";
    /** Alias to the {@code ..._SNAKE_CASE} variation due to backward compatibility constraints. */
    public static final String LOCALE_KEY = LOCALE_KEY_SNAKE_CASE;
    
    /** Legacy, snake case ({@code like_this}) variation of the setting name. @since 2.3.23 */
    public static final String NUMBER_FORMAT_KEY_SNAKE_CASE = "number_format";
    /** Modern, camel case ({@code likeThis}) variation of the setting name. @since 2.3.23 */
    public static final String NUMBER_FORMAT_KEY_CAMEL_CASE = "numberFormat";
    /** Alias to the {@code ..._SNAKE_CASE} variation due to backward compatibility constraints. */
    public static final String NUMBER_FORMAT_KEY = NUMBER_FORMAT_KEY_SNAKE_CASE;
    
    /** Legacy, snake case ({@code like_this}) variation of the setting name. @since 2.3.23 */
    public static final String TIME_FORMAT_KEY_SNAKE_CASE = "time_format";
    /** Modern, camel case ({@code likeThis}) variation of the setting name. @since 2.3.23 */
    public static final String TIME_FORMAT_KEY_CAMEL_CASE = "timeFormat";
    /** Alias to the {@code ..._SNAKE_CASE} variation due to backward compatibility constraints. */
    public static final String TIME_FORMAT_KEY = TIME_FORMAT_KEY_SNAKE_CASE;
    
    /** Legacy, snake case ({@code like_this}) variation of the setting name. @since 2.3.23 */
    public static final String DATE_FORMAT_KEY_SNAKE_CASE = "date_format";
    /** Modern, camel case ({@code likeThis}) variation of the setting name. @since 2.3.23 */
    public static final String DATE_FORMAT_KEY_CAMEL_CASE = "dateFormat";
    /** Alias to the {@code ..._SNAKE_CASE} variation due to backward compatibility constraints. */
    public static final String DATE_FORMAT_KEY = DATE_FORMAT_KEY_SNAKE_CASE;
    
    /** Legacy, snake case ({@code like_this}) variation of the setting name. @since 2.3.23 */
    public static final String DATETIME_FORMAT_KEY_SNAKE_CASE = "datetime_format";
    /** Modern, camel case ({@code likeThis}) variation of the setting name. @since 2.3.23 */
    public static final String DATETIME_FORMAT_KEY_CAMEL_CASE = "datetimeFormat";
    /** Alias to the {@code ..._SNAKE_CASE} variation due to backward compatibility constraints. */
    public static final String DATETIME_FORMAT_KEY = DATETIME_FORMAT_KEY_SNAKE_CASE;
    
    /** Legacy, snake case ({@code like_this}) variation of the setting name. @since 2.3.23 */
    public static final String TIME_ZONE_KEY_SNAKE_CASE = "time_zone";
    /** Modern, camel case ({@code likeThis}) variation of the setting name. @since 2.3.23 */
    public static final String TIME_ZONE_KEY_CAMEL_CASE = "timeZone";
    /** Alias to the {@code ..._SNAKE_CASE} variation due to backward compatibility constraints. */
    public static final String TIME_ZONE_KEY = TIME_ZONE_KEY_SNAKE_CASE;
    
    /** Legacy, snake case ({@code like_this}) variation of the setting name. @since 2.3.23 */
    public static final String SQL_DATE_AND_TIME_TIME_ZONE_KEY_SNAKE_CASE = "sql_date_and_time_time_zone";
    /** Modern, camel case ({@code likeThis}) variation of the setting name. @since 2.3.23 */
    public static final String SQL_DATE_AND_TIME_TIME_ZONE_KEY_CAMEL_CASE = "sqlDateAndTimeTimeZone";
    /** Alias to the {@code ..._SNAKE_CASE} variation due to backward compatibility constraints. */
    public static final String SQL_DATE_AND_TIME_TIME_ZONE_KEY = SQL_DATE_AND_TIME_TIME_ZONE_KEY_SNAKE_CASE;
    
    /** Legacy, snake case ({@code like_this}) variation of the setting name. @since 2.3.23 */
    public static final String CLASSIC_COMPATIBLE_KEY_SNAKE_CASE = "classic_compatible";
    /** Modern, camel case ({@code likeThis}) variation of the setting name. @since 2.3.23 */
    public static final String CLASSIC_COMPATIBLE_KEY_CAMEL_CASE = "classicCompatible";
    /** Alias to the {@code ..._SNAKE_CASE} variation due to backward compatibility constraints. */
    public static final String CLASSIC_COMPATIBLE_KEY = CLASSIC_COMPATIBLE_KEY_SNAKE_CASE;
    
    /** Legacy, snake case ({@code like_this}) variation of the setting name. @since 2.3.23 */
    public static final String TEMPLATE_EXCEPTION_HANDLER_KEY_SNAKE_CASE = "template_exception_handler";
    /** Modern, camel case ({@code likeThis}) variation of the setting name. @since 2.3.23 */
    public static final String TEMPLATE_EXCEPTION_HANDLER_KEY_CAMEL_CASE = "templateExceptionHandler";
    /** Alias to the {@code ..._SNAKE_CASE} variation due to backward compatibility constraints. */
    public static final String TEMPLATE_EXCEPTION_HANDLER_KEY = TEMPLATE_EXCEPTION_HANDLER_KEY_SNAKE_CASE;
    
    /** Legacy, snake case ({@code like_this}) variation of the setting name. @since 2.3.23 */
    public static final String ARITHMETIC_ENGINE_KEY_SNAKE_CASE = "arithmetic_engine";
    /** Modern, camel case ({@code likeThis}) variation of the setting name. @since 2.3.23 */
    public static final String ARITHMETIC_ENGINE_KEY_CAMEL_CASE = "arithmeticEngine";
    /** Alias to the {@code ..._SNAKE_CASE} variation due to backward compatibility constraints. */
    public static final String ARITHMETIC_ENGINE_KEY = ARITHMETIC_ENGINE_KEY_SNAKE_CASE;
    
    /** Legacy, snake case ({@code like_this}) variation of the setting name. @since 2.3.23 */
    public static final String OBJECT_WRAPPER_KEY_SNAKE_CASE = "object_wrapper";
    /** Modern, camel case ({@code likeThis}) variation of the setting name. @since 2.3.23 */
    public static final String OBJECT_WRAPPER_KEY_CAMEL_CASE = "objectWrapper";
    /** Alias to the {@code ..._SNAKE_CASE} variation due to backward compatibility constraints. */
    public static final String OBJECT_WRAPPER_KEY = OBJECT_WRAPPER_KEY_SNAKE_CASE;
    
    /** Legacy, snake case ({@code like_this}) variation of the setting name. @since 2.3.23 */
    public static final String BOOLEAN_FORMAT_KEY_SNAKE_CASE = "boolean_format";
    /** Modern, camel case ({@code likeThis}) variation of the setting name. @since 2.3.23 */
    public static final String BOOLEAN_FORMAT_KEY_CAMEL_CASE = "booleanFormat";
    /** Alias to the {@code ..._SNAKE_CASE} variation due to backward compatibility constraints. */
    public static final String BOOLEAN_FORMAT_KEY = BOOLEAN_FORMAT_KEY_SNAKE_CASE;
    
    /** Legacy, snake case ({@code like_this}) variation of the setting name. @since 2.3.23 */
    public static final String OUTPUT_ENCODING_KEY_SNAKE_CASE = "output_encoding";
    /** Modern, camel case ({@code likeThis}) variation of the setting name. @since 2.3.23 */
    public static final String OUTPUT_ENCODING_KEY_CAMEL_CASE = "outputEncoding";
    /** Alias to the {@code ..._SNAKE_CASE} variation due to backward compatibility constraints. */
    public static final String OUTPUT_ENCODING_KEY = OUTPUT_ENCODING_KEY_SNAKE_CASE;
    
    /** Legacy, snake case ({@code like_this}) variation of the setting name. @since 2.3.23 */
    public static final String URL_ESCAPING_CHARSET_KEY_SNAKE_CASE = "url_escaping_charset";
    /** Modern, camel case ({@code likeThis}) variation of the setting name. @since 2.3.23 */
    public static final String URL_ESCAPING_CHARSET_KEY_CAMEL_CASE = "urlEscapingCharset";
    /** Alias to the {@code ..._SNAKE_CASE} variation due to backward compatibility constraints. */
    public static final String URL_ESCAPING_CHARSET_KEY = URL_ESCAPING_CHARSET_KEY_SNAKE_CASE;
    
    /** Legacy, snake case ({@code like_this}) variation of the setting name. @since 2.3.23 */
    public static final String STRICT_BEAN_MODELS_KEY_SNAKE_CASE = "strict_bean_models";
    /** Modern, camel case ({@code likeThis}) variation of the setting name. @since 2.3.23 */
    public static final String STRICT_BEAN_MODELS_KEY_CAMEL_CASE = "strictBeanModels";
    /** Alias to the {@code ..._SNAKE_CASE} variation due to backward compatibility constraints. @since 2.3.22 */
    public static final String STRICT_BEAN_MODELS_KEY = STRICT_BEAN_MODELS_KEY_SNAKE_CASE;
    
    /** Legacy, snake case ({@code like_this}) variation of the setting name. @since 2.3.23 */
    public static final String AUTO_FLUSH_KEY_SNAKE_CASE = "auto_flush";
    /** Modern, camel case ({@code likeThis}) variation of the setting name. @since 2.3.23 */
    public static final String AUTO_FLUSH_KEY_CAMEL_CASE = "autoFlush";
    /** Alias to the {@code ..._SNAKE_CASE} variation due to backward compatibility constraints. @since 2.3.17 */
    public static final String AUTO_FLUSH_KEY = AUTO_FLUSH_KEY_SNAKE_CASE;
    
    /** Legacy, snake case ({@code like_this}) variation of the setting name. @since 2.3.23 */
    public static final String NEW_BUILTIN_CLASS_RESOLVER_KEY_SNAKE_CASE = "new_builtin_class_resolver";
    /** Modern, camel case ({@code likeThis}) variation of the setting name. @since 2.3.23 */
    public static final String NEW_BUILTIN_CLASS_RESOLVER_KEY_CAMEL_CASE = "newBuiltinClassResolver";
    /** Alias to the {@code ..._SNAKE_CASE} variation due to backward compatibility constraints. @since 2.3.17 */
    public static final String NEW_BUILTIN_CLASS_RESOLVER_KEY = NEW_BUILTIN_CLASS_RESOLVER_KEY_SNAKE_CASE;
    
    /** Legacy, snake case ({@code like_this}) variation of the setting name. @since 2.3.23 */
    public static final String SHOW_ERROR_TIPS_KEY_SNAKE_CASE = "show_error_tips";
    /** Modern, camel case ({@code likeThis}) variation of the setting name. @since 2.3.23 */
    public static final String SHOW_ERROR_TIPS_KEY_CAMEL_CASE = "showErrorTips";
    /** Alias to the {@code ..._SNAKE_CASE} variation due to backward compatibility constraints. @since 2.3.21 */
    public static final String SHOW_ERROR_TIPS_KEY = SHOW_ERROR_TIPS_KEY_SNAKE_CASE;
    
    /** Legacy, snake case ({@code like_this}) variation of the setting name. @since 2.3.23 */
    public static final String API_BUILTIN_ENABLED_KEY_SNAKE_CASE = "api_builtin_enabled";
    /** Modern, camel case ({@code likeThis}) variation of the setting name. @since 2.3.23 */
    public static final String API_BUILTIN_ENABLED_KEY_CAMEL_CASE = "apiBuiltinEnabled";
    /** Alias to the {@code ..._SNAKE_CASE} variation due to backward compatibility constraints. @since 2.3.22 */
    public static final String API_BUILTIN_ENABLED_KEY = API_BUILTIN_ENABLED_KEY_SNAKE_CASE;
    
    /** Legacy, snake case ({@code like_this}) variation of the setting name. @since 2.3.23 */
    public static final String LOG_TEMPLATE_EXCEPTIONS_KEY_SNAKE_CASE = "log_template_exceptions";
    /** Modern, camel case ({@code likeThis}) variation of the setting name. @since 2.3.23 */
    public static final String LOG_TEMPLATE_EXCEPTIONS_KEY_CAMEL_CASE = "logTemplateExceptions";
    /** Alias to the {@code ..._SNAKE_CASE} variation due to backward compatibility constraints. @since 2.3.22 */
    public static final String LOG_TEMPLATE_EXCEPTIONS_KEY = LOG_TEMPLATE_EXCEPTIONS_KEY_SNAKE_CASE;
    
    /** @deprecated Use {@link #STRICT_BEAN_MODELS_KEY} instead. */
    @Deprecated
    public static final String STRICT_BEAN_MODELS = STRICT_BEAN_MODELS_KEY;
    
    private static final String[] SETTING_NAMES_SNAKE_CASE = new String[] {
        // Must be sorted alphabetically!
        API_BUILTIN_ENABLED_KEY_SNAKE_CASE,
        ARITHMETIC_ENGINE_KEY_SNAKE_CASE,
        AUTO_FLUSH_KEY_SNAKE_CASE,
        BOOLEAN_FORMAT_KEY_SNAKE_CASE,
        CLASSIC_COMPATIBLE_KEY_SNAKE_CASE,
        DATE_FORMAT_KEY_SNAKE_CASE,
        DATETIME_FORMAT_KEY_SNAKE_CASE,
        LOCALE_KEY_SNAKE_CASE,
        LOG_TEMPLATE_EXCEPTIONS_KEY_SNAKE_CASE,
        NEW_BUILTIN_CLASS_RESOLVER_KEY_SNAKE_CASE,
        NUMBER_FORMAT_KEY_SNAKE_CASE,
        OBJECT_WRAPPER_KEY_SNAKE_CASE,
        OUTPUT_ENCODING_KEY_SNAKE_CASE,
        SHOW_ERROR_TIPS_KEY_SNAKE_CASE,
        SQL_DATE_AND_TIME_TIME_ZONE_KEY_SNAKE_CASE,
        STRICT_BEAN_MODELS_KEY,
        TEMPLATE_EXCEPTION_HANDLER_KEY_SNAKE_CASE,
        TIME_FORMAT_KEY_SNAKE_CASE,
        TIME_ZONE_KEY_SNAKE_CASE,
        URL_ESCAPING_CHARSET_KEY_SNAKE_CASE
    };
    
    private static final String[] SETTING_NAMES_CAMEL_CASE = new String[] {
        // Must be sorted alphabetically!
        API_BUILTIN_ENABLED_KEY_CAMEL_CASE,
        ARITHMETIC_ENGINE_KEY_CAMEL_CASE,
        AUTO_FLUSH_KEY_CAMEL_CASE,
        BOOLEAN_FORMAT_KEY_CAMEL_CASE,
        CLASSIC_COMPATIBLE_KEY_CAMEL_CASE,
        DATE_FORMAT_KEY_CAMEL_CASE,
        DATETIME_FORMAT_KEY_CAMEL_CASE,
        LOCALE_KEY_CAMEL_CASE,
        LOG_TEMPLATE_EXCEPTIONS_KEY_CAMEL_CASE,
        NEW_BUILTIN_CLASS_RESOLVER_KEY_CAMEL_CASE,
        NUMBER_FORMAT_KEY_CAMEL_CASE,
        OBJECT_WRAPPER_KEY_CAMEL_CASE,
        OUTPUT_ENCODING_KEY_CAMEL_CASE,
        SHOW_ERROR_TIPS_KEY_CAMEL_CASE,
        SQL_DATE_AND_TIME_TIME_ZONE_KEY_CAMEL_CASE,
        STRICT_BEAN_MODELS_KEY_CAMEL_CASE,
        TEMPLATE_EXCEPTION_HANDLER_KEY_CAMEL_CASE,
        TIME_FORMAT_KEY_CAMEL_CASE,
        TIME_ZONE_KEY_CAMEL_CASE,
        URL_ESCAPING_CHARSET_KEY_CAMEL_CASE
    };

    private Configurable parent;
    
    private Properties properties;
    
    private LinkedHashMap<Object, Object> customAttributes;
    // Can't be final because we are cloneable:
    private Object customAttributesLock = new Object();
    
    private Locale locale;
    private String numberFormat;
    private String timeFormat;
    private String dateFormat;
    private String dateTimeFormat;
    private TimeZone timeZone;
    private TimeZone sqlDataAndTimeTimeZone;
    private boolean sqlDataAndTimeTimeZoneSet;
    private String booleanFormat;
    private String trueStringValue;  // deduced from booleanFormat
    private String falseStringValue;  // deduced from booleanFormat
    private Integer classicCompatible;
    private TemplateExceptionHandler templateExceptionHandler;
    private ArithmeticEngine arithmeticEngine;
    private ObjectWrapper objectWrapper;
    private String outputEncoding;
    private boolean outputEncodingSet;
    private String urlEscapingCharset;
    private boolean urlEscapingCharsetSet;
    private Boolean autoFlush;
    private TemplateClassResolver newBuiltinClassResolver;
    private Boolean showErrorTips;
    private Boolean apiBuiltinEnabled;
    private Boolean logTemplateExceptions;
    
    /**
     * Creates a top-level configurable, one that doesn't inherit from a parent, and thus stores the default values.
     * 
     * @deprecated This shouldn't even be public; don't use it.
     */
    @Deprecated
    public Configurable() {
        this(Configuration.DEFAULT_INCOMPATIBLE_IMPROVEMENTS);
    }

    /**
     * Intended to be called from inside FreeMarker only.
     * Creates a top-level configurable, one that doesn't inherit from a parent, and thus stores the default values.
     * Called by the {@link Configuration} constructor.
     */
    protected Configurable(Version incompatibleImprovements) {
        _TemplateAPI.checkVersionNotNullAndSupported(incompatibleImprovements);
        
        parent = null;
        properties = new Properties();
        
        locale = Locale.getDefault();
        properties.setProperty(LOCALE_KEY, locale.toString());
        
        timeZone = TimeZone.getDefault();
        properties.setProperty(TIME_ZONE_KEY, timeZone.getID());
        
        sqlDataAndTimeTimeZone = null;
        properties.setProperty(SQL_DATE_AND_TIME_TIME_ZONE_KEY, String.valueOf(sqlDataAndTimeTimeZone));
        
        numberFormat = "number";
        properties.setProperty(NUMBER_FORMAT_KEY, numberFormat);
        
        timeFormat = "";
        properties.setProperty(TIME_FORMAT_KEY, timeFormat);
        
        dateFormat = "";
        properties.setProperty(DATE_FORMAT_KEY, dateFormat);
        
        dateTimeFormat = "";
        properties.setProperty(DATETIME_FORMAT_KEY, dateTimeFormat);
        
        classicCompatible = Integer.valueOf(0);
        properties.setProperty(CLASSIC_COMPATIBLE_KEY, classicCompatible.toString());
        
        templateExceptionHandler = _TemplateAPI.getDefaultTemplateExceptionHandler(
                incompatibleImprovements);
        properties.setProperty(TEMPLATE_EXCEPTION_HANDLER_KEY, templateExceptionHandler.getClass().getName());
        
        arithmeticEngine = ArithmeticEngine.BIGDECIMAL_ENGINE;
        properties.setProperty(ARITHMETIC_ENGINE_KEY, arithmeticEngine.getClass().getName());
        
        objectWrapper = Configuration.getDefaultObjectWrapper(incompatibleImprovements);
        // bug: setProperty missing
        
        autoFlush = Boolean.TRUE;
        properties.setProperty(AUTO_FLUSH_KEY, autoFlush.toString());
        
        newBuiltinClassResolver = TemplateClassResolver.UNRESTRICTED_RESOLVER;
        properties.setProperty(NEW_BUILTIN_CLASS_RESOLVER_KEY, newBuiltinClassResolver.getClass().getName());
        
        showErrorTips = Boolean.TRUE;
        properties.setProperty(SHOW_ERROR_TIPS_KEY, showErrorTips.toString());
        
        apiBuiltinEnabled = Boolean.FALSE;
        properties.setProperty(API_BUILTIN_ENABLED_KEY, apiBuiltinEnabled.toString());
        
        logTemplateExceptions = Boolean.valueOf(
                _TemplateAPI.getDefaultLogTemplateExceptions(incompatibleImprovements));
        properties.setProperty(LOG_TEMPLATE_EXCEPTIONS_KEY, logTemplateExceptions.toString());
        
        // outputEncoding and urlEscapingCharset defaults to null,
        // which means "not specified"

        setBooleanFormat(C_TRUE_FALSE);
    }

    /**
     * Creates a new instance. Normally you do not need to use this constructor,
     * as you don't use <code>Configurable</code> directly, but its subclasses.
     */
    public Configurable(Configurable parent) {
        this.parent = parent;
        locale = null;
        numberFormat = null;
        classicCompatible = null;
        templateExceptionHandler = null;
        properties = new Properties(parent.properties);
    }
    
    @Override
    protected Object clone() throws CloneNotSupportedException {
        Configurable copy = (Configurable) super.clone();
        copy.properties = new Properties(properties);
        copy.customAttributesLock = new Object();
        copy.customAttributes = customAttributes == null ? null : (LinkedHashMap) customAttributes.clone();
        return copy;
    }
    
    /**
     * Returns the parent {@link Configurable} object of this object. The parent stores the default setting values for
     * this {@link Configurable}. For example, the parent of a {@link freemarker.template.Template} object is a
     * {@link Configuration} object, so values not specified on {@link Template}-level are get from the
     * {@link Configuration} object.
     * 
     * <p>
     * Note on the parent of {@link Environment}: If you set {@link Configuration#setIncompatibleImprovements(Version)
     * incompatible_improvements} to at least 2.3.22, it will be always the "main" {@link Template}, that is, the
     * template for whose processing the {@link Environment} was created. With lower {@code incompatible_improvements},
     * the current parent can temporary change <em>during template execution</em>, for example when your are inside an
     * {@code #include}-d template (among others). Thus, don't build on which {@link Template} the parent of
     * {@link Environment} is during template execution, unless you set {@code incompatible_improvements} to 2.3.22 or
     * higher.
     *
     * @return The parent {@link Configurable} object, or {@code null} if this is the root {@link Configurable} object
     *         (i.e, if it's the {@link Configuration} object).
     */
    public final Configurable getParent() {
        return parent;
    }
    
    /**
     * Reparenting support. This is used by Environment when it includes a
     * template - the included template becomes the parent configurable during
     * its evaluation.
     */
    void setParent(Configurable parent) {
        this.parent = parent;
    }
    
    /**
     * Toggles the "Classic Compatible" mode. For a comprehensive description
     * of this mode, see {@link #isClassicCompatible()}.
     */
    public void setClassicCompatible(boolean classicCompatibility) {
        this.classicCompatible = Integer.valueOf(classicCompatibility ? 1 : 0);
        properties.setProperty(CLASSIC_COMPATIBLE_KEY, classicCompatibilityIntToString(classicCompatible));
    }

    /**
     * Same as {@link #setClassicCompatible(boolean)}, but allows some extra values. 
     * 
     * @param classicCompatibility {@code 0} means {@code false}, {@code 1} means {@code true},
     *     {@code 2} means {@code true} but with emulating bugs in early 2.x classic-compatibility mode. Currently
     *     {@code 2} affects how booleans are converted to string; with {@code 1} it's always {@code "true"}/{@code ""},
     *     but with {@code 2} it's {@code "true"}/{@code "false"} for values wrapped by {@link BeansWrapper} as then
     *     {@link Boolean#toString()} prevails. Note that {@code someBoolean?string} will always consistently format the
     *     boolean according the {@code boolean_format} setting, just like in FreeMarker 2.3 and later.
     */
    public void setClassicCompatibleAsInt(int classicCompatibility) {
        if (classicCompatibility < 0 || classicCompatibility > 2) {
            throw new IllegalArgumentException("Unsupported \"classicCompatibility\": " + classicCompatibility);
        }
        this.classicCompatible = Integer.valueOf(classicCompatibility);
    }
    
    private String classicCompatibilityIntToString(Integer i) {
        if (i == null) return null;
        else if (i.intValue() == 0) return MiscUtil.C_FALSE;
        else if (i.intValue() == 1) return MiscUtil.C_TRUE;
        else return i.toString();
    }
    
    /**
     * Returns whether the engine runs in the "Classic Compatibile" mode.
     * When this mode is active, the engine behavior is altered in following
     * way: (these resemble the behavior of the 1.7.x line of FreeMarker engine,
     * now named "FreeMarker Classic", hence the name).
     * <ul>
     * <li>handle undefined expressions gracefully. Namely when an expression
     *   "expr" evaluates to null:
     *   <ul>
     *     <li>
     *       in <tt>&lt;assign varname=expr&gt;</tt> directive, 
     *       or in <tt>${expr}</tt> directive,
     *       or in <tt>otherexpr == expr</tt>,
     *       or in <tt>otherexpr != expr</tt>, 
     *       or in <tt>hash[expr]</tt>,
     *       or in <tt>expr[keyOrIndex]</tt> (since 2.3.20),
     *       or in <tt>expr.key</tt> (since 2.3.20),
     *       then it's treated as empty string.
     *     </li>
     *     <li>as argument of <tt>&lt;list expr as item&gt;</tt> or 
     *       <tt>&lt;foreach item in expr&gt;</tt>, the loop body is not executed
     *       (as if it were a 0-length list)
     *     </li>
     *     <li>as argument of <tt>&lt;if&gt;</tt> directive, or on other places where a
     *       boolean expression is expected, it's treated as false
     *     </li>
     *   </ul>
     * </li>
     * <li>Non-boolean models are accepted in <tt>&lt;if&gt;</tt> directive,
     *   or as operands of logical operators. "Empty" models (zero-length string,
     * empty sequence or hash) are evaluated as false, all others are evaluated as
     * true.</li>
     * <li>When boolean value is treated as a string (i.e. output in 
     *   <tt>${...}</tt> directive, or concatenated with other string), true 
     * values are converted to string "true", false values are converted to 
     * empty string. Except, if the value of the setting is <tt>2</tt>, it will be
     * formatted according the <tt>boolean_format</tt> setting, just like in
     * 2.3.20 and later.
     * </li>
     * <li>Scalar models supplied to <tt>&lt;list&gt;</tt> and 
     *   <tt>&lt;foreach&gt;</tt> are treated as a one-element list consisting
     *   of the passed model.
     * </li>
     * <li>Paths parameter of <tt>&lt;include&gt;</tt> will be interpreted as
     * absolute path.
     * </li>
     * </ul>
     * In all other aspects, the engine is a 2.1 engine even in compatibility
     * mode - you don't lose any of the new functionality by enabling it.
     */
    public boolean isClassicCompatible() {
        return classicCompatible != null ? classicCompatible.intValue() != 0 : parent.isClassicCompatible();
    }

    public int getClassicCompatibleAsInt() {
        return classicCompatible != null ? classicCompatible.intValue() : parent.getClassicCompatibleAsInt();
    }
    
    /**
     * Tells if this setting is set directly in this object or its value is coming from the {@link #getParent() parent}.
     *  
     * @since 2.3.24
     */
    public boolean isClassicCompatibleSet() {
        return classicCompatible != null;
    }
    
    /**
     * Sets the default locale used for number and date formatting (among others), also the locale used for searching
     * localized template variations when no locale was explicitly requested.
     * 
     * @see Configuration#getTemplate(String, Locale)
     */
    public void setLocale(Locale locale) {
        NullArgumentException.check("locale", locale);
        this.locale = locale;
        properties.setProperty(LOCALE_KEY, locale.toString());
    }

    /**
     * Returns the assumed locale when searching for template files with no
     * explicit requested locale. Defaults to system locale.
     */
    public Locale getLocale() {
        return locale != null ? locale : parent.getLocale();
    }

    /**
     * Tells if this setting is set directly in this object or its value is coming from the {@link #getParent() parent}.
     *  
     * @since 2.3.24
     */
    public boolean isLocaleSet() {
        return locale != null;
    }
    
    /**
     * Sets the time zone to use when formatting date/time values.
     * Defaults to the system time zone ({@link TimeZone#getDefault()}), regardless of the "locale" FreeMarker setting,
     * so in a server application you probably want to set it explicitly in the {@link Environment} to match the
     * preferred time zone of target audience (like the Web page visitor).
     * 
     * <p>If you or the templates set the time zone, you should probably also set
     * {@link #setSQLDateAndTimeTimeZone(TimeZone)}!
     * 
     * @see #setSQLDateAndTimeTimeZone(TimeZone)
     */
    public void setTimeZone(TimeZone timeZone) {
        NullArgumentException.check("timeZone", timeZone);
        this.timeZone = timeZone;
        properties.setProperty(TIME_ZONE_KEY, timeZone.getID());
    }

    /**
     * The getter pair of {@link #setTimeZone(TimeZone)}. 
     */
    public TimeZone getTimeZone() {
        return timeZone != null ? timeZone : parent.getTimeZone();
    }
    
    /**
     * Tells if this setting is set directly in this object or its value is coming from the {@link #getParent() parent}.
     *  
     * @since 2.3.24
     */
    public boolean isTimeZoneSet() {
        return timeZone != null;
    }
    
    /**
     * Sets the time zone used when dealing with {@link java.sql.Date java.sql.Date} and
     * {@link java.sql.Time java.sql.Time} values. It defaults to {@code null} for backward compatibility, but in most
     * application this should be set to the JVM default time zone (server default time zone), because that's what
     * most JDBC drivers will use when constructing the {@link java.sql.Date java.sql.Date} and
     * {@link java.sql.Time java.sql.Time} values. If this setting is {@code null}, FreeMarker will use the value of
     * ({@link #getTimeZone()}) for {@link java.sql.Date java.sql.Date} and {@link java.sql.Time java.sql.Time} values,
     * which often gives bad results.
     * 
     * <p>This setting doesn't influence the formatting of other kind of values (like of
     * {@link java.sql.Timestamp java.sql.Timestamp} or plain {@link java.util.Date java.util.Date} values).
     * 
     * <p>To decide what value you need, a few things has to be understood:
     * <ul>
     *   <li>Date-only and time-only values in SQL-oriented databases are usually store calendar and clock field
     *   values directly (year, month, day, or hour, minute, seconds (with decimals)), as opposed to a set of points
     *   on the physical time line. Thus, unlike SQL timestamps, these values usually aren't meant to be shown
     *   differently depending on the time zone of the audience.
     *   
     *   <li>When a JDBC query has to return a date-only or time-only value, it has to convert it to a point on the
     *   physical time line, because that's what {@link java.util.Date} and its subclasses store (milliseconds since
     *   the epoch). Obviously, this is impossible to do. So JDBC just chooses a physical time which, when rendered
     *   <em>with the JVM default time zone</em>, will give the same field values as those stored
     *   in the database. (Actually, you can give JDBC a calendar, and so it can use other time zones too, but most
     *   application won't care using those overloads.) For example, assume that the system time zone is GMT+02:00.
     *   Then, 2014-07-12 in the database will be translated to physical time 2014-07-11 22:00:00 UTC, because that
     *   rendered in GMT+02:00 gives 2014-07-12 00:00:00. Similarly, 11:57:00 in the database will be translated to
     *   physical time 1970-01-01 09:57:00 UTC. Thus, the physical time stored in the returned value depends on the
     *   default system time zone of the JDBC client, not just on the content in the database. (This used to be the
     *   default behavior of ORM-s, like Hibernate, too.)
     *   
     *   <li>The value of the {@code time_zone} FreeMarker configuration setting sets the time zone used for the
     *   template output. For example, when a web page visitor has a preferred time zone, the web application framework
     *   may calls {@link Environment#setTimeZone(TimeZone)} with that time zone. Thus, the visitor will
     *   see {@link java.sql.Timestamp java.sql.Timestamp} and plain {@link java.util.Date java.util.Date} values as
     *   they look in his own time zone. While
     *   this is desirable for those types, as they meant to represent physical points on the time line, this is not
     *   necessarily desirable for date-only and time-only values. When {@code sql_date_and_time_time_zone} is
     *   {@code null}, {@code time_zone} is used for rendering all kind of date/time/dateTime values, including
     *   {@link java.sql.Date java.sql.Date} and {@link java.sql.Time java.sql.Time}, and then if, for example,
     *   {@code time_zone} is GMT+00:00, the
     *   values from the earlier examples will be shown as 2014-07-11 (one day off) and 09:57:00 (2 hours off). While
     *   those are the time zone correct renderings, those values probably was meant to shown "as is".
     *   
     *   <li>You may wonder why this setting isn't simply "SQL time zone", since the time zone related behavior of JDBC
     *   applies to {@link java.sql.Timestamp java.sql.Timestamp} too. FreeMarker assumes that you have set up your
     *   application so that time stamps coming from the database go through the necessary conversion to store the
     *   correct distance from the epoch (1970-01-01 00:00:00 UTC), as requested by {@link java.util.Date}. In that case
     *   the time stamp can be safely rendered in different time zones, and thus it needs no special treatment.
     * </ul>
     * 
     * @param tz Maybe {@code null}, in which case {@link java.sql.Date java.sql.Date} and
     *          {@link java.sql.Time java.sql.Time} values will be formatted in the time zone returned by
     *          {@link #getTimeZone()}.
     *          (Note that since {@code null} is an allowed value for this setting, it will not cause
     *          {@link #getSQLDateAndTimeTimeZone()} to fall back to the parent configuration.)
     * 
     * @see #setTimeZone(TimeZone)
     * 
     * @since 2.3.21
     */
    public void setSQLDateAndTimeTimeZone(TimeZone tz) {
        sqlDataAndTimeTimeZone = tz;
        sqlDataAndTimeTimeZoneSet = true;
        properties.setProperty(SQL_DATE_AND_TIME_TIME_ZONE_KEY, tz != null ? tz.getID() : "null");
    }
    
    /**
     * The getter pair of {@link #setSQLDateAndTimeTimeZone(TimeZone)}.
     * 
     * @return {@code null} if the value of {@link #getTimeZone()} should be used for formatting
     *     {@link java.sql.Date java.sql.Date} and {@link java.sql.Time java.sql.Time} values, otherwise the time zone
     *     that should be used to format the values of those two types.  
     * 
     * @since 2.3.21
     */
    public TimeZone getSQLDateAndTimeTimeZone() {
        return sqlDataAndTimeTimeZoneSet
                ? sqlDataAndTimeTimeZone
                : (parent != null ? parent.getSQLDateAndTimeTimeZone() : null);
    }
    
    /**
     * Tells if this setting is set directly in this object or its value is coming from the {@link #getParent() parent}.
     *  
     * @since 2.3.24
     */
    public boolean isSQLDateAndTimeTimeZoneSet() {
        return sqlDataAndTimeTimeZoneSet;
    }

    /**
     * Sets the default number format used to convert numbers to strings. Currently, this is either a
     * {@link java.text.DecimalFormat} pattern (like {@code "0.##"}), or one of the following special values:
     * <ul>
     *   <li>{@code "number"}: The number format returned by {@link NumberFormat#getNumberInstance(Locale)}</li>
     *   <li>{@code "currency"}: The number format returned by {@link NumberFormat#getCurrencyInstance(Locale)}</li>
     *   <li>{@code "percent"}: The number format returned by {@link NumberFormat#getPercentInstance(Locale)}</li>
     *   <li>{@code "computer"}: The number format used by FTL's {@code c} built-in (like in {@code someNumber?c}).</li>
     * </ul>
     * <p>Defaults to <tt>"number"</tt>.
     */
    public void setNumberFormat(String numberFormat) {
        NullArgumentException.check("numberFormat", numberFormat);
        this.numberFormat = numberFormat;
        properties.setProperty(NUMBER_FORMAT_KEY, numberFormat);
    }

    /**
     * Getter pair of {@link #setNumberFormat(String)}. 
     */
    public String getNumberFormat() {
        return numberFormat != null ? numberFormat : parent.getNumberFormat();
    }

    /**
     * Tells if this setting is set directly in this object or its value is coming from the {@link #getParent() parent}.
     *  
     * @since 2.3.24
     */
    public boolean isNumberFormatSet() {
        return numberFormat != null;
    }
            
    /**
     * The string value for the boolean {@code true} and {@code false} values, intended for human audience (not for a
     * computer language), separated with comma. For example, {@code "yes,no"}. Note that white-space is significant,
     * so {@code "yes, no"} is WRONG (unless you want that leading space before "no").
     * 
     * <p>For backward compatibility the default is {@code "true,false"}, but using that value is denied for automatic
     * boolean-to-string conversion (like <code>${myBoolean}</code> will fail with it), only {@code myBool?string} will
     * allow it, which is deprecated since FreeMarker 2.3.20.
     * 
     * <p>Note that automatic boolean-to-string conversion only exists since FreeMarker 2.3.20. Earlier this setting
     * only influenced the result of {@code myBool?string}. 
     */
    public void setBooleanFormat(String booleanFormat) {
        NullArgumentException.check("booleanFormat", booleanFormat);
        
        int commaIdx = booleanFormat.indexOf(',');
        if (commaIdx == -1) {
            throw new IllegalArgumentException(
                    "Setting value must be string that contains two comma-separated values for true and false, " +
                    "respectively.");
        }
        
        this.booleanFormat = booleanFormat; 
        properties.setProperty(BOOLEAN_FORMAT_KEY, booleanFormat);
        
        if (booleanFormat.equals(C_TRUE_FALSE)) {
            // C_TRUE_FALSE is the default for BC, but it's not a good default for human audience formatting, so we
            // pretend that it wasn't set.
            trueStringValue = null; 
            falseStringValue = null;
        } else {
            trueStringValue = booleanFormat.substring(0, commaIdx); 
            falseStringValue = booleanFormat.substring(commaIdx + 1);
        }
    }
    
    /**
     * The getter pair of {@link #setBooleanFormat(String)}.
     */
    public String getBooleanFormat() {
        return booleanFormat != null ? booleanFormat : parent.getBooleanFormat(); 
    }
    
    /**
     * Tells if this setting is set directly in this object or its value is coming from the {@link #getParent() parent}.
     *  
     * @since 2.3.24
     */
    public boolean isBooleanFormatSet() {
        return booleanFormat != null;
    }
        
    String formatBoolean(boolean value, boolean fallbackToTrueFalse) throws TemplateException {
        if (value) {
            String s = getTrueStringValue();
            if (s == null) {
                if (fallbackToTrueFalse) {
                    return MiscUtil.C_TRUE;
                } else {
                    throw new _MiscTemplateException(getNullBooleanFormatErrorDescription());
                }
            } else {
                return s;
            }
        } else {
            String s = getFalseStringValue();
            if (s == null) {
                if (fallbackToTrueFalse) {
                    return MiscUtil.C_FALSE;
                } else {
                    throw new _MiscTemplateException(getNullBooleanFormatErrorDescription());
                }
            } else {
                return s;
            }
        }
    }

    private _ErrorDescriptionBuilder getNullBooleanFormatErrorDescription() {
        return new _ErrorDescriptionBuilder(
                "Can't convert boolean to string automatically, because the \"", BOOLEAN_FORMAT_KEY ,"\" setting was ",
                new _DelayedJQuote(getBooleanFormat()), 
                (getBooleanFormat().equals(C_TRUE_FALSE)
                    ? ", which is the legacy default computer-language format, and hence isn't accepted."
                    : ".")
                ).tips(
                     "If you just want \"true\"/\"false\" result as you are generting computer-language output, "
                     + "use \"?c\", like ${myBool?c}.",
                     "You can write myBool?string('yes', 'no') and like to specify boolean formatting in place.",
                     new Object[] {
                         "If you need the same two values on most places, the programmers should set the \"",
                         BOOLEAN_FORMAT_KEY ,"\" setting to something like \"yes,no\"." }
                 );
    }

    /**
     * Returns the string to which {@code true} is converted to for human audience, or {@code null} if automatic
     * coercion to string is not allowed. The default value is {@code null}.
     * 
     * <p>This value is deduced from the {@code "boolean_format"} setting.
     * Confusingly, for backward compatibility (at least until 2.4) that defaults to {@code "true,false"}, yet this
     * defaults to {@code null}. That's so because {@code "true,false"} is treated exceptionally, as that default is a
     * historical mistake in FreeMarker, since it targets computer language output, not human writing. Thus it's
     * ignored.
     * 
     * @since 2.3.20
     */
    String getTrueStringValue() {
        // The first step deliberately tests booleanFormat instead of trueStringValue! 
        return booleanFormat != null ? trueStringValue : (parent != null ? parent.getTrueStringValue() : null); 
    }

    /**
     * Same as {@link #getTrueStringValue()} but with {@code false}. 
     * @since 2.3.20
     */
    String getFalseStringValue() {
        // The first step deliberately tests booleanFormat instead of falseStringValue! 
        return booleanFormat != null ? falseStringValue : (parent != null ? parent.getFalseStringValue() : null); 
    }

    /**
     * Sets the format used to convert {@link java.util.Date}-s to string-s that are time (no date part) values,
     * also the format that {@code someString?time} will use to parse strings.
     * 
     * <p>For the possible values see {@link #setDateTimeFormat(String)}.
     *   
     * <p>Defaults to {@code ""}, which means "use the FreeMarker default", which is currently {@code "medium"}.
     */
    public void setTimeFormat(String timeFormat) {
        NullArgumentException.check("timeFormat", timeFormat);
        this.timeFormat = timeFormat;
        properties.setProperty(TIME_FORMAT_KEY, timeFormat);
    }

    /**
     * The getter pair of {@link #setTimeFormat(String)}.
     */
    public String getTimeFormat() {
        return timeFormat != null ? timeFormat : parent.getTimeFormat();
    }

    /**
     * Tells if this setting is set directly in this object or its value is coming from the {@link #getParent() parent}.
     *  
     * @since 2.3.24
     */
    public boolean isTimeFormatSet() {
        return timeFormat != null;
    }
    
    /**
     * Sets the format used to convert {@link java.util.Date}-s to string-s that are date (no time part) values,
     * also the format that {@code someString?date} will use to parse strings.
     * 
     * <p>For the possible values see {@link #setDateTimeFormat(String)}.
     *   
     * <p>Defaults to {@code ""}, which means "use the FreeMarker default", which is currently {@code "code"}.
     */
    public void setDateFormat(String dateFormat) {
        NullArgumentException.check("dateFormat", dateFormat);
        this.dateFormat = dateFormat;
        properties.setProperty(DATE_FORMAT_KEY, dateFormat);
    }

    /**
     * The getter pair of {@link #setDateFormat(String)}.
     */
    public String getDateFormat() {
        return dateFormat != null ? dateFormat : parent.getDateFormat();
    }

    /**
     * Tells if this setting is set directly in this object or its value is coming from the {@link #getParent() parent}.
     *  
     * @since 2.3.24
     */
    public boolean isDateFormatSet() {
        return dateFormat != null;
    }
    
    /**
     * Sets the format used to convert {@link java.util.Date}-s to string-s that are date-time (timestamp) values,
     * also the format that {@code someString?datetime} will use to parse strings.
     * 
     * <p>The possible setting values are (the quotation marks aren't part of the value itself):
     * 
     * <ul>
     *   <li><p>Patterns accepted by Java's {@link SimpleDateFormat}, for example {@code "dd.MM.yyyy HH:mm:ss"} (where
     *       {@code HH} means 24 hours format) or {@code "MM/dd/yyyy hh:mm:ss a"} (where {@code a} prints AM or PM, if
     *       the current language is English).
     *   
     *   <li><p>{@code "xs"} for XML Schema format, or {@code "iso"} for ISO 8601:2004 format.
     *       These formats allow various additional options, separated with space, like in
     *       {@code "iso m nz"} (or with {@code _}, like in {@code "iso_m_nz"}; this is useful in a case like
     *       {@code lastModified?string.iso_m_nz}). The options and their meanings are:
     *       
     *       <ul>
     *         <li><p>Accuracy options:<br>
     *             {@code ms} = Milliseconds, always shown with all 3 digits, even if it's all 0-s.
     *                     Example: {@code 13:45:05.800}<br>
     *             {@code s} = Seconds (fraction seconds are dropped even if non-0), like {@code 13:45:05}<br>
     *             {@code m} = Minutes, like {@code 13:45}. This isn't allowed for "xs".<br>
     *             {@code h} = Hours, like {@code 13}. This isn't allowed for "xs".<br>
     *             Neither = Up to millisecond accuracy, but trailing millisecond 0-s are removed, also the whole
     *                     milliseconds part if it would be 0 otherwise. Example: {@code 13:45:05.8}
     *                     
     *         <li><p>Time zone offset visibility options:<br>
     *             {@code fz} = "Force Zone", always show time zone offset (even for for
     *                     {@link java.sql.Date java.sql.Date} and {@link java.sql.Time java.sql.Time} values).
     *                     But, because ISO 8601 doesn't allow for dates (means date without time of the day) to
     *                     show the zone offset, this option will have no effect in the case of {@code "iso"} with
     *                     dates.<br>
     *             {@code nz} = "No Zone", never show time zone offset<br>
     *             Neither = always show time zone offset, except for {@link java.sql.Date java.sql.Date}
     *                     and {@link java.sql.Time java.sql.Time}, and for {@code "iso"} date values.
     *                     
     *         <li><p>Time zone options:<br>
     *             {@code u} = Use UTC instead of what the {@code time_zone} setting suggests. However,
     *                     {@link java.sql.Date java.sql.Date} and {@link java.sql.Time java.sql.Time} aren't affected
     *                     by this (see {@link #setSQLDateAndTimeTimeZone(TimeZone)} to understand why)<br>
     *             {@code fu} = "Force UTC", that is, use UTC instead of what the {@code time_zone} or the
     *                     {@code sql_date_and_time_time_zone} setting suggests. This also effects
     *                     {@link java.sql.Date java.sql.Date} and {@link java.sql.Time java.sql.Time} values<br>
     *             Neither = Use the time zone suggested by the {@code time_zone} or the
     *                     {@code sql_date_and_time_time_zone} configuration setting ({@link #setTimeZone(TimeZone)} and
     *                     {@link #setSQLDateAndTimeTimeZone(TimeZone)}).
     *       </ul>
     *       
     *       <p>The options can be specified in any order.</p>
     *       
     *       <p>Options from the same category are mutually exclusive, like using {@code m} and {@code s}
     *       together is an error.
     *       
     *       <p>The accuracy and time zone offset visibility options don't influence parsing, only formatting.
     *       For example, even if you use "iso m nz", "2012-01-01T15:30:05.125+01" will be parsed successfully and with
     *       milliseconds accuracy.
     *       The time zone options (like "u") influence what time zone is chosen only when parsing a string that doesn't
     *       contain time zone offset.
     *       
     *       <p>Parsing with {@code "iso"} understands both extend format and basic format, like
     *       {@code 20141225T235018}. It doesn't, however, support the parsing of all kind of ISO 8601 strings: if
     *       there's a date part, it must use year, month and day of the month values (not week of the year), and the
     *       day can't be omitted.
     *       
     *       <p>The output of {@code "iso"} is deliberately so that it's also a good representation of the value with
     *       XML Schema format, except for 0 and negative years, where it's impossible. Also note that the time zone
     *       offset is omitted for date values in the {@code "iso"} format, while it's preserved for the {@code "xs"}
     *       format.
     *       
     *   <li><p>{@code "short"}, {@code "medium"}, {@code "long"}, or {@code "full"}, which that has locale-dependent
     *       meaning defined by the Java platform (see in the documentation of {@link java.text.DateFormat}).
     *       For date-time values, you can specify the length of the date and time part independently, be separating
     *       them with {@code _}, like {@code "short_medium"}. ({@code "medium"} means
     *       {@code "medium_medium"} for date-time values.)
     * </ul> 
     *   
     * <p>Defaults to {@code ""}, which means "use the FreeMarker default", which is currently {@code "code"}.
     */
    public void setDateTimeFormat(String dateTimeFormat) {
        NullArgumentException.check("dateTimeFormat", dateTimeFormat);
        this.dateTimeFormat = dateTimeFormat;
        properties.setProperty(DATETIME_FORMAT_KEY, dateTimeFormat);
    }

    /**
     * The getter pair of {@link #setDateTimeFormat(String)}.
     */
    public String getDateTimeFormat() {
        return dateTimeFormat != null ? dateTimeFormat : parent.getDateTimeFormat();
    }
    
    /**
     * Tells if this setting is set directly in this object or its value is coming from the {@link #getParent() parent}.
     *  
     * @since 2.3.24
     */
    public boolean isDateTimeFormatSet() {
        return dateTimeFormat != null;
    }
    
    /**
     * Sets the exception handler used to handle exceptions occurring inside templates.
     * The default is {@link TemplateExceptionHandler#DEBUG_HANDLER}. The recommended values are:
     * 
     * <ul>
     *   <li>In production systems: {@link TemplateExceptionHandler#RETHROW_HANDLER}
     *   <li>During development of HTML templates: {@link TemplateExceptionHandler#HTML_DEBUG_HANDLER}
     *   <li>During development of non-HTML templates: {@link TemplateExceptionHandler#DEBUG_HANDLER}
     * </ul>
     * 
     * <p>All of these will let the exception propagate further, so that you can catch it around
     * {@link Template#process(Object, Writer)} for example. The difference is in what they print on the output before
     * they do that.
     * 
     * <p>Note that the {@link TemplateExceptionHandler} is not meant to be used for generating HTTP error pages.
     * Neither is it meant to be used to roll back the printed output. These should be solved outside template
     * processing when the exception raises from {@link Template#process(Object, Writer) Template.process}.
     * {@link TemplateExceptionHandler} meant to be used if you want to include special content <em>in</em> the template
     * output, or if you want to suppress certain exceptions. 
     */
    public void setTemplateExceptionHandler(TemplateExceptionHandler templateExceptionHandler) {
        NullArgumentException.check("templateExceptionHandler", templateExceptionHandler);
        this.templateExceptionHandler = templateExceptionHandler;
        properties.setProperty(TEMPLATE_EXCEPTION_HANDLER_KEY, templateExceptionHandler.getClass().getName());
    }

    /**
     * The getter pair of {@link #setTemplateExceptionHandler(TemplateExceptionHandler)}.
     */
    public TemplateExceptionHandler getTemplateExceptionHandler() {
        return templateExceptionHandler != null
                ? templateExceptionHandler : parent.getTemplateExceptionHandler();
    }

    /**
     * Tells if this setting is set directly in this object or its value is coming from the {@link #getParent() parent}.
     *  
     * @since 2.3.24
     */
    public boolean isTemplateExceptionHandlerSet() {
        return templateExceptionHandler != null;
    }

    /**
     * Sets the arithmetic engine used to perform arithmetic operations.
     * The default is {@link ArithmeticEngine#BIGDECIMAL_ENGINE}.
     */
    public void setArithmeticEngine(ArithmeticEngine arithmeticEngine) {
        NullArgumentException.check("arithmeticEngine", arithmeticEngine);
        this.arithmeticEngine = arithmeticEngine;
        properties.setProperty(ARITHMETIC_ENGINE_KEY, arithmeticEngine.getClass().getName());
    }

    /**
     * The getter pair of {@link #setArithmeticEngine(ArithmeticEngine)}.
     */
    public ArithmeticEngine getArithmeticEngine() {
        return arithmeticEngine != null
                ? arithmeticEngine : parent.getArithmeticEngine();
    }

    /**
     * Tells if this setting is set directly in this object or its value is coming from the {@link #getParent() parent}.
     *  
     * @since 2.3.24
     */
    public boolean isArithmeticEngineSet() {
        return arithmeticEngine != null;
    }

    /**
     * Sets the object wrapper used to wrap objects to {@link TemplateModel}-s.
     * The default is {@link ObjectWrapper#DEFAULT_WRAPPER}.
     */
    public void setObjectWrapper(ObjectWrapper objectWrapper) {
        NullArgumentException.check("objectWrapper", objectWrapper);
        this.objectWrapper = objectWrapper;
        properties.setProperty(OBJECT_WRAPPER_KEY, objectWrapper.getClass().getName());
    }

    /**
     * The getter pair of {@link #setObjectWrapper(ObjectWrapper)}.
     */
    public ObjectWrapper getObjectWrapper() {
        return objectWrapper != null
                ? objectWrapper : parent.getObjectWrapper();
    }

    /**
     * Tells if this setting is set directly in this object or its value is coming from the {@link #getParent() parent}.
     *  
     * @since 2.3.24
     */
    public boolean isObjectWrapperSet() {
        return objectWrapper != null;
    }
    
    /**
     * Informs FreeMarker about the charset used for the output. As FreeMarker outputs character stream (not
     * byte stream), it's not aware of the output charset unless the software that encloses it tells it
     * with this setting. Some templates may use FreeMarker features that require this information.
     * Setting this to {@code null} means that the output encoding is not known.
     * 
     * <p>Defaults to {@code null} (unknown).
     */
    public void setOutputEncoding(String outputEncoding) {
        this.outputEncoding = outputEncoding;
        // java.util.Properties doesn't allow null value!
        if (outputEncoding != null) {
            properties.setProperty(OUTPUT_ENCODING_KEY, outputEncoding);
        } else {
            properties.remove(OUTPUT_ENCODING_KEY);
        }
        outputEncodingSet = true;
    }
    
    public String getOutputEncoding() {
        return outputEncodingSet
                ? outputEncoding
                : (parent != null ? parent.getOutputEncoding() : null);
    }

    /**
     * Tells if this setting is set directly in this object or its value is coming from the {@link #getParent() parent}.
     *  
     * @since 2.3.24
     */
    public boolean isOutputEncodingSet() {
        return outputEncodingSet;
    }
    
    /**
     * Sets the URL escaping charset. If not set ({@code null}), the output encoding
     * ({@link #setOutputEncoding(String)}) will be used for URL escaping.
     * 
     * Defaults to {@code null}.
     */
    public void setURLEscapingCharset(String urlEscapingCharset) {
        this.urlEscapingCharset = urlEscapingCharset;
        // java.util.Properties doesn't allow null value!
        if (urlEscapingCharset != null) {
            properties.setProperty(URL_ESCAPING_CHARSET_KEY, urlEscapingCharset);
        } else {
            properties.remove(URL_ESCAPING_CHARSET_KEY);
        }
        urlEscapingCharsetSet = true;
    }
    
    public String getURLEscapingCharset() {
        return urlEscapingCharsetSet
                ? urlEscapingCharset
                : (parent != null ? parent.getURLEscapingCharset() : null);
    }

    /**
     * Tells if this setting is set directly in this object or its value is coming from the {@link #getParent() parent}.
     *  
     * @since 2.3.24
     */
    public boolean isURLEscapingCharsetSet() {
        return urlEscapingCharsetSet;
    }

    /**
     * Sets the {@link TemplateClassResolver} that is used when the
     * <code>new</code> built-in is called in a template. That is, when
     * a template contains the <code>"com.example.SomeClassName"?new</code>
     * expression, this object will be called to resolve the
     * <code>"com.example.SomeClassName"</code> string to a class. The default
     * value is {@link TemplateClassResolver#UNRESTRICTED_RESOLVER} in
     * FreeMarker 2.3.x, and {@link TemplateClassResolver#SAFER_RESOLVER}
     * starting from FreeMarker 2.4.0. If you allow users to upload templates,
     * it's important to use a custom restrictive {@link TemplateClassResolver}.
     * 
     * @since 2.3.17
     */
    public void setNewBuiltinClassResolver(TemplateClassResolver newBuiltinClassResolver) {
        NullArgumentException.check("newBuiltinClassResolver", newBuiltinClassResolver);
        this.newBuiltinClassResolver = newBuiltinClassResolver;
        properties.setProperty(NEW_BUILTIN_CLASS_RESOLVER_KEY,
                newBuiltinClassResolver.getClass().getName());
    }

    /**
     * Retrieves the {@link TemplateClassResolver} used
     * to resolve classes when "SomeClassName"?new is called in a template.
     * 
     * @since 2.3.17
     */
    public TemplateClassResolver getNewBuiltinClassResolver() {
        return newBuiltinClassResolver != null
                ? newBuiltinClassResolver : parent.getNewBuiltinClassResolver();
    }

    /**
     * Tells if this setting is set directly in this object or its value is coming from the {@link #getParent() parent}.
     *  
     * @since 2.3.24
     */
    public boolean isNewBuiltinClassResolverSet() {
        return newBuiltinClassResolver != null;
    }
    
    /**
     * Sets whether the output {@link Writer} is automatically flushed at
     * the end of {@link Template#process(Object, Writer)} (and its
     * overloads). The default is {@code true}.
     * 
     * <p>Using {@code false} is needed for example when a Web page is composed
     * from several boxes (like portlets, GUI panels, etc.) that aren't inserted
     * with <tt>#include</tt> (or with similar directives) into a master
     * FreeMarker template, rather they are all processed with a separate
     * {@link Template#process(Object, Writer)} call. In a such scenario the
     * automatic flushes would commit the HTTP response after each box, hence
     * interfering with full-page buffering, and also possibly decreasing
     * performance with too frequent and too early response buffer flushes.
     * 
     * @since 2.3.17
     */
    public void setAutoFlush(boolean autoFlush) {
        this.autoFlush = Boolean.valueOf(autoFlush);
        properties.setProperty(AUTO_FLUSH_KEY, String.valueOf(autoFlush));
    }
    
    /**
     * See {@link #setAutoFlush(boolean)}
     * 
     * @since 2.3.17
     */
    public boolean getAutoFlush() {
        return autoFlush != null 
            ? autoFlush.booleanValue()
            : (parent != null ? parent.getAutoFlush() : true);
    }

    /**
     * Tells if this setting is set directly in this object or its value is coming from the {@link #getParent() parent}.
     *  
     * @since 2.3.24
     */
    public boolean isAutoFlushSet() {
        return autoFlush != null;
    }
    
    /**
     * Sets if tips should be shown in error messages of errors arising during template processing.
     * The default is {@code true}. 
     * 
     * @since 2.3.21
     */
    public void setShowErrorTips(boolean showTips) {
        this.showErrorTips = Boolean.valueOf(showTips);
        properties.setProperty(SHOW_ERROR_TIPS_KEY, String.valueOf(showTips));
    }
    
    /**
     * See {@link #setShowErrorTips(boolean)}
     * 
     * @since 2.3.21
     */
    public boolean getShowErrorTips() {
        return showErrorTips != null 
            ? showErrorTips.booleanValue()
            : (parent != null ? parent.getShowErrorTips() : true);
    }

    /**
     * Tells if this setting is set directly in this object or its value is coming from the {@link #getParent() parent}.
     *  
     * @since 2.3.24
     */
    public boolean isShowErrorTipsSet() {
        return showErrorTips != null;
    }
    
    /**
     * Specifies if {@code ?api} can be used in templates. Defaults to {@code false} so that updating FreeMarker won't
     * decrease the security of existing applications.
     * 
     * @since 2.3.22
     */
    public void setAPIBuiltinEnabled(boolean value) {
        apiBuiltinEnabled = Boolean.valueOf(value);
        properties.setProperty(API_BUILTIN_ENABLED_KEY, String.valueOf(value));
    }

    /**
     * See {@link #setAPIBuiltinEnabled(boolean)}
     * 
     * @since 2.3.22
     */
    public boolean isAPIBuiltinEnabled() {
        return apiBuiltinEnabled != null 
                ? apiBuiltinEnabled.booleanValue()
                : (parent != null ? parent.isAPIBuiltinEnabled() : false);
    }

    /**
     * Tells if this setting is set directly in this object or its value is coming from the {@link #getParent() parent}.
     *  
     * @since 2.3.24
     */
    public boolean isAPIBuiltinEnabledSet() {
        return apiBuiltinEnabled != null;
    }
    
    /**
     * Specifies if {@link TemplateException}-s thrown by template processing are logged by FreeMarker or not. The
     * default is {@code true} for backward compatibility, but that results in logging the exception twice in properly
     * written applications, because there the {@link TemplateException} thrown by the public FreeMarker API is also
     * logged by the caller (even if only as the cause exception of a higher level exception). Hence, in modern
     * applications it should be set to {@code false}. Note that this setting has no effect on the logging of exceptions
     * caught by {@code #attempt}; those are always logged, no mater what (because those exceptions won't bubble up
     * until the API caller).
     * 
     * @since 2.3.22
     */
    public void setLogTemplateExceptions(boolean value) {
        logTemplateExceptions = Boolean.valueOf(value);
        properties.setProperty(LOG_TEMPLATE_EXCEPTIONS_KEY, String.valueOf(value));
    }

    /**
     * See {@link #setLogTemplateExceptions(boolean)}
     * 
     * @since 2.3.22
     */
    public boolean getLogTemplateExceptions() {
        return logTemplateExceptions != null 
                ? logTemplateExceptions.booleanValue()
                : (parent != null ? parent.getLogTemplateExceptions() : true);
    }

    /**
     * Tells if this setting is set directly in this object or its value is coming from the {@link #getParent() parent}.
     *  
     * @since 2.3.24
     */
    public boolean isLogTemplateExceptionsSet() {
        return logTemplateExceptions != null;
    }
    
    private static final String ALLOWED_CLASSES = "allowed_classes";
    private static final String TRUSTED_TEMPLATES = "trusted_templates";
    
    /**
     * Sets a FreeMarker setting by a name and string value. If you can configure FreeMarker directly with Java (or
     * other programming language), you should use the dedicated setter methods instead (like
     * {@link #setObjectWrapper(ObjectWrapper)}. This meant to be used if you get the settings from somewhere
     * as text. Regardless, below you will find an overview of the settings available no matter how you set them. 
     * 
     * <p>Note: As of FreeMarker 2.3.23, setting names can be written in camel case too. For example, instead of
     * {@code date_format} you can also use {@code dateFormat}. It's likely that camel case will become to the
     * recommended convention in the future.
     * 
     * <p>The list of settings commonly supported in all {@link Configurable} subclasses:
     * <ul>
     *   <li><p>{@code "locale"}:
     *       See {@link #setLocale(Locale)}.
     *       <br>String value: local codes with the usual format in Java, such as {@code "en_US"}.
     *       
     *   <li><p>{@code "classic_compatible"}:
     *       See {@link #setClassicCompatible(boolean)} and {@link Configurable#setClassicCompatibleAsInt(int)}.
     *       <br>String value: {@code "true"}, {@code "false"}, also since 2.3.20 {@code 0} or {@code 1} or {@code 2}.
     *       (Also accepts {@code "yes"}, {@code "no"}, {@code "t"}, {@code "f"}, {@code "y"}, {@code "n"}.)
     *       Case insensitive.
     *       
     *   <li><p>{@code "template_exception_handler"}:
     *       See {@link #setTemplateExceptionHandler(TemplateExceptionHandler)}.
     *       <br>String value: If the value contains dot, then it's interpreted as an <a href="#fm_obe">object builder
     *       expression</a>.
     *       If the value does not contain dot, then it must be one of these predefined values (case insensitive):
     *       {@code "rethrow"} (means {@link TemplateExceptionHandler#RETHROW_HANDLER}),
     *       {@code "debug"} (means {@link TemplateExceptionHandler#DEBUG_HANDLER}),
     *       {@code "html_debug"} (means {@link TemplateExceptionHandler#HTML_DEBUG_HANDLER}),
     *       {@code "ignore"} (means {@link TemplateExceptionHandler#IGNORE_HANDLER}),
     *       {@code "default"} (only allowed for {@link Configuration} instances) for the default.
     *       
     *   <li><p>{@code "arithmetic_engine"}:
     *       See {@link #setArithmeticEngine(ArithmeticEngine)}.  
     *       <br>String value: If the value contains dot, then it's interpreted as an <a href="#fm_obe">object builder
     *       expression</a>.
     *       If the value does not contain dot,
     *       then it must be one of these special values (case insensitive):
     *       {@code "bigdecimal"}, {@code "conservative"}.
     *       
     *   <li><p>{@code "object_wrapper"}:
     *       See {@link #setObjectWrapper(ObjectWrapper)}.
     *       <br>String value: If the value contains dot, then it's interpreted as an <a href="#fm_obe">object builder
     *       expression</a>, with the addition that {@link BeansWrapper}, {@link DefaultObjectWrapper} and
     *       {@link SimpleObjectWrapper} can be referred without package name. For example, these strings are valid
     *       values: {@code "DefaultObjectWrapper(2.3.21)"},
     *       {@code "BeansWrapper(2.3.21, simpleMapWrapper=true)"}.
     *       <br>If the value does not contain dot, then it must be one of these special values (case insensitive):
     *       {@code "default"} means the default of {@link Configuration} (the default depends on the
     *       {@code Configuration#Configuration(Version) incompatible_improvements}, but a bug existed in 2.3.21 where
     *       that was ignored),
     *       {@code "default_2_3_0"} (means the deprecated {@link ObjectWrapper#DEFAULT_WRAPPER})
     *       {@code "simple"} (means the deprecated {@link ObjectWrapper#SIMPLE_WRAPPER}),
     *       {@code "beans"} (means the deprecated {@link BeansWrapper#BEANS_WRAPPER}
     *       or {@link BeansWrapperBuilder#build()}),
     *       {@code "jython"} (means {@link freemarker.ext.jython.JythonWrapper#DEFAULT_WRAPPER})
     *       
     *   <li><p>{@code "number_format"}: See {@link #setNumberFormat(String)}.
     *   
     *   <li><p>{@code "boolean_format"}: See {@link #setBooleanFormat(String)} .
     *   
     *   <li><p>{@code "date_format", "time_format", "datetime_format"}:
     *       See {@link #setDateFormat(String)}, {@link #setTimeFormat(String)}, {@link #setDateTimeFormat(String)}. 
     *        
     *   <li><p>{@code "time_zone"}:
     *       See {@link #setTimeZone(TimeZone)}.
     *       <br>String value: With the format as {@link TimeZone#getTimeZone} defines it. Also, since 2.3.21
     *       {@code "JVM default"} can be used that will be replaced with the actual JVM default time zone when
     *       {@link #setSetting(String, String)} is called.
     *       For example {@code "GMT-8:00"} or {@code "America/Los_Angeles"}
     *       <br>If you set this setting, consider setting {@code sql_date_and_time_time_zone}
     *       too (see below)! 
     *       
     *   <li><p>{@code sql_date_and_time_time_zone}:
     *       See {@link #setSQLDateAndTimeTimeZone(TimeZone)}.
     *       Since 2.3.21.
     *       <br>String value: With the format as {@link TimeZone#getTimeZone} defines it. Also, {@code "JVM default"}
     *       can be used that will be replaced with the actual JVM default time zone when
     *       {@link #setSetting(String, String)} is called. Also {@code "null"} can be used, which has the same effect
     *       as {@link #setSQLDateAndTimeTimeZone(TimeZone) setSQLDateAndTimeTimeZone(null)}.
     *       
     *   <li><p>{@code "output_encoding"}:
     *       See {@link #setOutputEncoding(String)}.
     *       
     *   <li><p>{@code "url_escaping_charset"}:
     *       See {@link #setURLEscapingCharset(String)}.
     *       
     *   <li><p>{@code "auto_flush"}:
     *       See {@link #setAutoFlush(boolean)}.
     *       Since 2.3.17.
     *       <br>String value: {@code "true"}, {@code "false"}, {@code "y"},  etc.
     *       
     *   <li><p>{@code "new_builtin_class_resolver"}:
     *       See {@link #setNewBuiltinClassResolver(TemplateClassResolver)}.
     *       Since 2.3.17.
     *       The value must be one of these (ignore the quotation marks):
     *       <ol>
     *         <li><p>{@code "unrestricted"}:
     *             Use {@link TemplateClassResolver#UNRESTRICTED_RESOLVER}
     *         <li><p>{@code "safer"}:
     *             Use {@link TemplateClassResolver#SAFER_RESOLVER}
     *         <li><p>{@code "allows_nothing"}:
     *             Use {@link TemplateClassResolver#ALLOWS_NOTHING_RESOLVER}
     *         <li><p>Something that contains colon will use
     *             {@link OptInTemplateClassResolver} and is expected to
     *             store comma separated values (possibly quoted) segmented
     *             with {@code "allowed_classes:"} and/or
     *             {@code "trusted_templates:"}. Examples of valid values:
     *             
     *             <table style="width: auto; border-collapse: collapse" border="1"
     *                  summary="trusted_template value examples">
     *               <tr>
     *                 <th>Setting value
     *                 <th>Meaning
     *               <tr>
     *                 <td>
     *                   {@code allowed_classes: com.example.C1, com.example.C2,
     *                   trusted_templates: lib/*, safe.ftl}                 
     *                 <td>
     *                   Only allow instantiating the {@code com.example.C1} and
     *                   {@code com.example.C2} classes. But, allow templates
     *                   within the {@code lib/} directory (like
     *                   {@code lib/foo/bar.ftl}) and template {@code safe.ftl}
     *                   (that does not match {@code foo/safe.ftl}, only
     *                   exactly {@code safe.ftl}) to instantiate anything
     *                   that {@link TemplateClassResolver#SAFER_RESOLVER} allows.
     *               <tr>
     *                 <td>
     *                   {@code allowed_classes: com.example.C1, com.example.C2}
     *                 <td>Only allow instantiating the {@code com.example.C1} and
     *                   {@code com.example.C2} classes. There are no
     *                   trusted templates.
     *               <tr>
     *                 <td>
                         {@code trusted_templates: lib/*, safe.ftl}                 
     *                 <td>
     *                   Do not allow instantiating any classes, except in
     *                   templates inside {@code lib/} or in template 
     *                   {@code safe.ftl}.
     *             </table>
     *             
     *             <p>For more details see {@link OptInTemplateClassResolver}.
     *             
     *         <li><p>Otherwise if the value contains dot, it's interpreted as an <a href="#fm_obe">object builder
     *             expression</a>.
     *       </ol>
     *       
     *   <li><p>{@code "show_error_tips"}:
     *       See {@link #setShowErrorTips(boolean)}.
     *       Since 2.3.21.
     *       <br>String value: {@code "true"}, {@code "false"}, {@code "y"},  etc.
     *       
     *   <li><p>{@code api_builtin_enabled}:
     *       See {@link #setAPIBuiltinEnabled(boolean)}.
     *       Since 2.3.22.
     *       <br>String value: {@code "true"}, {@code "false"}, {@code "y"},  etc.
     *       
     * </ul>
     * 
     * <p>{@link Configuration} (a subclass of {@link Configurable}) also understands these:</p>
     * <ul>
     *   <li><p>{@code "auto_import"}:
     *       See {@link Configuration#setAutoImports(Map)}
     *       <br>String value is something like:
     *       <br>{@code /lib/form.ftl as f, /lib/widget as w, "/lib/odd name.ftl" as odd}
     *       
     *   <li><p>{@code "auto_include"}: Sets the list of auto-includes.
     *       See {@link Configuration#setAutoIncludes(List)}
     *       <br>String value is something like:
     *       <br>{@code /include/common.ftl, "/include/evil name.ftl"}
     *       
     *   <li><p>{@code "default_encoding"}:
     *       See {@link Configuration#setDefaultEncoding(String)}.
     *       <br>As the default value is the system default, which can change
     *       from one server to another, <b>you should always set this!</b>
     *       
     *   <li><p>{@code "localized_lookup"}:
     *       See {@link Configuration#setLocalizedLookup}.
     *       <br>String value: {@code "true"}, {@code "false"} (also the equivalents: {@code "yes"}, {@code "no"},
     *       {@code "t"}, {@code "f"}, {@code "y"}, {@code "n"}).
     *       Case insensitive.
     *       
     *   <li><p>{@code "strict_syntax"}:
     *       See {@link Configuration#setStrictSyntaxMode}. Deprecated.
     *       <br>String value: {@code "true"}, {@code "false"}, {@code yes}, etc.
     *       
     *   <li><p>{@code "whitespace_stripping"}:
     *       See {@link Configuration#setWhitespaceStripping}.
     *       <br>String value: {@code "true"}, {@code "false"}, {@code yes}, etc.
     *       
     *   <li><p>{@code "cache_storage"}:
     *       See {@link Configuration#setCacheStorage}.
     *       <br>String value: If the value contains dot, then it's interpreted as an <a href="#fm_obe">object builder
     *       expression</a>.
     *       If the value does not contain dot,
     *       then a {@link freemarker.cache.MruCacheStorage} will be used with the
     *       maximum strong and soft sizes specified with the setting value. Examples
     *       of valid setting values:
     *       
     *       <table style="width: auto; border-collapse: collapse" border="1" summary="cache_storage value examples">
     *         <tr><th>Setting value<th>max. strong size<th>max. soft size
     *         <tr><td>{@code "strong:50, soft:500"}<td>50<td>500
     *         <tr><td>{@code "strong:100, soft"}<td>100<td>{@code Integer.MAX_VALUE}
     *         <tr><td>{@code "strong:100"}<td>100<td>0
     *         <tr><td>{@code "soft:100"}<td>0<td>100
     *         <tr><td>{@code "strong"}<td>{@code Integer.MAX_VALUE}<td>0
     *         <tr><td>{@code "soft"}<td>0<td>{@code Integer.MAX_VALUE}
     *       </table>
     *       
     *       <p>The value is not case sensitive. The order of <tt>soft</tt> and <tt>strong</tt>
     *       entries is not significant.
     *       
     *   <li><p>{@code "template_update_delay"}:
     *       Template update delay in <b>seconds</b> (not in milliseconds) if no unit is specified; see
     *       {@link Configuration#setTemplateUpdateDelayMilliseconds(long)} for more.
     *       <br>String value: Valid positive integer, optionally followed by a time unit (recommended). The default
     *       unit is seconds. It's strongly recommended to specify the unit for clarity, like in "500 ms" or "30 s".
     *       Supported units are: "s" (seconds), "ms" (milliseconds), "m" (minutes), "h" (hours). The whitespace between
     *       the unit and the number is optional. Units are only supported since 2.3.23.
     *       
     *   <li><p>{@code "tag_syntax"}:
     *       See {@link Configuration#setTagSyntax(int)}.
     *       <br>String value: Must be one of
     *       {@code "auto_detect"}, {@code "angle_bracket"}, and {@code "square_bracket"}. 
     *       
     *   <li><p>{@code "naming_convention"}:
     *       See {@link Configuration#setNamingConvention(int)}.
     *       <br>String value: Must be one of
     *       {@code "auto_detect"}, {@code "legacy"}, and {@code "camel_case"}. 
     *       
     *   <li><p>{@code "incompatible_improvements"}:
     *       See {@link Configuration#setIncompatibleImprovements(Version)}.
     *       <br>String value: version number like {@code 2.3.20}.
     *       
     *   <li><p>{@code "incompatible_enhancements"}:
     *       See: {@link Configuration#setIncompatibleEnhancements(String)}.
     *       This setting name is deprecated, use {@code "incompatible_improvements"} instead.
     *       
     *   <li><p>{@code "template_configurers"}:
     *       See: {@link Configuration#setTemplateConfigurers(freemarker.cache.TemplateConfigurerFactory)}.
     *       <br>String value: Interpreted as an <a href="#fm_obe">object builder expression</a>.
     *       
     *   <li><p>{@code "template_loader"}:
     *       See: {@link Configuration#setTemplateLoader(TemplateLoader)}.
     *       <br>String value: {@code "default"} (case insensitive) for the default, or else interpreted as an
     *       <a href="#fm_obe">object builder expression</a>.
     *       
     *   <li><p>{@code "template_lookup_strategy"}:
     *       See: {@link Configuration#setTemplateLookupStrategy(freemarker.cache.TemplateLookupStrategy)}.
     *       <br>String value: {@code "default"} (case insensitive) for the default, or else interpreted as an
     *       <a href="#fm_obe">object builder expression</a>.
     *       
     *   <li><p>{@code "template_name_format"}:
     *       See: {@link Configuration#setTemplateNameFormat(freemarker.cache.TemplateNameFormat)}.
     *       <br>String value: {@code "default"} (case insensitive) for the default, {@code "default_2_3_0"}
     *       for {@link freemarker.cache.TemplateNameFormat#DEFAULT_2_3_0}, {@code "default_2_4_0"} for
     *       {@link freemarker.cache.TemplateNameFormat#DEFAULT_2_4_0}.
     * </ul>
     * 
     * <p><a name="fm_obe"></a>Regarding <em>object builder expressions</em> (used by the setting values where it was
     * indicated):
     * <ul>
     *   <li><p>Before FreeMarker 2.3.21 it had to be a fully qualified class name, and nothing else.</li>
     *   <li><p>Since 2.3.21, the generic syntax is:
     *       <tt><i>className</i>(<i>constrArg1</i>, <i>constrArg2</i>, ... <i>constrArgN</i>,
     *       <i>propName1</i>=<i>propValue1</i>, <i>propName2</i>=<i>propValue2</i>, ...
     *       <i>propNameN</i>=<i>propValueN</i>)</tt>,
     *       where
     *       <tt><i>className</i></tt> is the fully qualified class name of the instance to create (except if we have
     *       builder class or <tt>INSTANCE</tt> field around, but see that later),
     *       <tt><i>constrArg</i></tt>-s are the values of constructor arguments,
     *       and <tt><i>propName</i>=<i>propValue</i></tt>-s set JavaBean properties (like <tt>x=1</tt> means
     *       <tt>setX(1)</tt>) on the created instance. You can have any number of constructor arguments and property
     *       setters, including 0. Constructor arguments must precede any property setters.   
     *   </li>
     *   <li>
     *     Example: <tt>com.example.MyObjectWrapper(1, 2, exposeFields=true, cacheSize=5000)</tt> is nearly
     *     equivalent with this Java code:
     *     <tt>obj = new com.example.MyObjectWrapper(1, 2); obj.setExposeFields(true); obj.setCacheSize(5000);</tt>
     *   </li>
     *   <li>
     *      <p>If you have no constructor arguments and property setters, and the <tt><i>className</i></tt> class has
     *      a public static {@code INSTANCE} field, the value of that filed will be the value of the expression, and
     *      the constructor won't be called. Note that if you use the backward compatible
     *      syntax, where these's no parenthesis after the class name, then it will not look for {@code INSTANCE}.
     *   </li>
     *   <li>
     *      <p>If there exists a class named <tt><i>className</i>Builder</tt>, then that class will be instantiated
     *      instead with the given constructor arguments, and the JavaBean properties of that builder instance will be
     *      set. After that, the public <tt>build()</tt> method of the instance will be called, whose return value
     *      will be the value of the whole expression. (The builder class and the <tt>build()</tt> method is simply
     *      found by name, there's no special interface to implement.) Note that if you use the backward compatible
     *      syntax, where these's no parenthesis after the class name, then it will not look for builder class. Note
     *      that if you have a builder class, you don't actually need a <tt><i>className</i></tt> class (since 2.3.24);
     *      after all, <tt><i>className</i>Builder.build()</tt> can return any kind of object. 
     *   </li>
     *   <li>
     *      <p>Currently, the values of arguments and properties can only be one of these:
     *      <ul>
     *        <li>A numerical literal, like {@code 123} or {@code -1.5}. Like in FTL, there are no numerical types,
     *            the value will be automatically converted to the type of the target.</li>
     *        <li>A boolean literal: {@code true} or {@code false}
     *        <li>The null literal: {@code null}
     *        <li>A string literal with FTL syntax, except that  it can't contain <tt>${...}</tt>-s and
     *            <tt>#{...}</tt>-s. Examples: {@code "Line 1\nLine 2"} or {@code r"C:\temp"}.
     *        <li>An object builder expression. That is, object builder expressions can be nested into each other. 
     *      </ul>
     *   </li>
     *   <li>
     *     <p>The top-level object builder expressions may omit {@code ()}. In that case, for backward compatibility,
     *     the {@code INSTANCE} field and the builder class is not searched, so the instance will be always
     *     created with its parameterless constructor. (This behavior will possibly change in 2.4.) The {@code ()}
     *     can't be omitted for nested expressions.
     *   </li>
     *   <li>
     *     <p>The following classes can be referred to with short class name instead of full qualified name:
     *     {@link DefaultObjectWrapper}, {@link BeansWrapper}, {@link SimpleObjectWrapper}, {@link Locale},
     *     {@link TemplateConfigurer}, {@link PathGlobMatcher}, {@link FileNameGlobMatcher}, {@link PathRegexMatcher},
     *     {@link AndMatcher}, {@link OrMatcher}, {@link NotMatcher}, {@link ConditionalTemplateConfigurerFactory},
     *     {@link MergingTemplateConfigurerFactory}, {@link FirstMatchTemplateConfigurerFactory}.
     *   </li>
     *   <li>
     *     <p>{@link TimeZone} objects can be created like {@code TimeZone("UTC")}, despite that there's no a such
     *     constructor (since 2.3.24).
     *   </li>
     *   <li>
     *     <p>The classes and methods that the expression meant to access must be all public.
     *   </li>
     * </ul>
     * 
     * @param name the name of the setting.
     * @param value the string that describes the new value of the setting.
     * 
     * @throws UnknownSettingException if the name is wrong.
     * @throws TemplateException if the new value of the setting can't be set for any other reasons.
     */
    public void setSetting(String name, String value) throws TemplateException {
        boolean unknown = false;
        try {
            if (LOCALE_KEY.equals(name)) {
                setLocale(StringUtil.deduceLocale(value));
            } else if (NUMBER_FORMAT_KEY_SNAKE_CASE.equals(name) || NUMBER_FORMAT_KEY_CAMEL_CASE.equals(name)) {
                setNumberFormat(value);
            } else if (TIME_FORMAT_KEY_SNAKE_CASE.equals(name) || TIME_FORMAT_KEY_CAMEL_CASE.equals(name)) {
                setTimeFormat(value);
            } else if (DATE_FORMAT_KEY_SNAKE_CASE.equals(name) || DATE_FORMAT_KEY_CAMEL_CASE.equals(name)) {
                setDateFormat(value);
            } else if (DATETIME_FORMAT_KEY_SNAKE_CASE.equals(name) || DATETIME_FORMAT_KEY_CAMEL_CASE.equals(name)) {
                setDateTimeFormat(value);
            } else if (TIME_ZONE_KEY_SNAKE_CASE.equals(name) || TIME_ZONE_KEY_CAMEL_CASE.equals(name)) {
                setTimeZone(parseTimeZoneSettingValue(value));
            } else if (SQL_DATE_AND_TIME_TIME_ZONE_KEY_SNAKE_CASE.equals(name)
                    || SQL_DATE_AND_TIME_TIME_ZONE_KEY_CAMEL_CASE.equals(name)) {
                setSQLDateAndTimeTimeZone(value.equals("null") ? null : parseTimeZoneSettingValue(value));
            } else if (CLASSIC_COMPATIBLE_KEY_SNAKE_CASE.equals(name)
                    || CLASSIC_COMPATIBLE_KEY_CAMEL_CASE.equals(name)) {
                char firstChar;
                if (value != null && value.length() > 0) {
                    firstChar =  value.charAt(0);
                } else {
                    firstChar = 0;
                }
                if (Character.isDigit(firstChar) || firstChar == '+' || firstChar == '-') {
                    setClassicCompatibleAsInt(Integer.parseInt(value));
                } else {
                    setClassicCompatible(value != null ? StringUtil.getYesNo(value) : false);
                }
            } else if (TEMPLATE_EXCEPTION_HANDLER_KEY_SNAKE_CASE.equals(name)
                    || TEMPLATE_EXCEPTION_HANDLER_KEY_CAMEL_CASE.equals(name)) {
                if (value.indexOf('.') == -1) {
                    if ("debug".equalsIgnoreCase(value)) {
                        setTemplateExceptionHandler(
                                TemplateExceptionHandler.DEBUG_HANDLER);
                    } else if ("html_debug".equalsIgnoreCase(value) || "htmlDebug".equals(value)) {
                        setTemplateExceptionHandler(
                                TemplateExceptionHandler.HTML_DEBUG_HANDLER);
                    } else if ("ignore".equalsIgnoreCase(value)) {
                        setTemplateExceptionHandler(
                                TemplateExceptionHandler.IGNORE_HANDLER);
                    } else if ("rethrow".equalsIgnoreCase(value)) {
                        setTemplateExceptionHandler(
                                TemplateExceptionHandler.RETHROW_HANDLER);
                    } else if (DEFAULT.equalsIgnoreCase(value) && this instanceof Configuration) {
                        ((Configuration) this).unsetTemplateExceptionHandler();
                    } else {
                        throw invalidSettingValueException(name, value);
                    }
                } else {
                    setTemplateExceptionHandler((TemplateExceptionHandler) _ObjectBuilderSettingEvaluator.eval(
                            value, TemplateExceptionHandler.class, _SettingEvaluationEnvironment.getCurrent()));
                }
            } else if (ARITHMETIC_ENGINE_KEY_SNAKE_CASE.equals(name) || ARITHMETIC_ENGINE_KEY_CAMEL_CASE.equals(name)) {
                if (value.indexOf('.') == -1) { 
                    if ("bigdecimal".equalsIgnoreCase(value)) {
                        setArithmeticEngine(ArithmeticEngine.BIGDECIMAL_ENGINE);
                    } else if ("conservative".equalsIgnoreCase(value)) {
                        setArithmeticEngine(ArithmeticEngine.CONSERVATIVE_ENGINE);
                    } else {
                        throw invalidSettingValueException(name, value);
                    }
                } else {
                    setArithmeticEngine((ArithmeticEngine) _ObjectBuilderSettingEvaluator.eval(
                            value, ArithmeticEngine.class, _SettingEvaluationEnvironment.getCurrent()));
                }
            } else if (OBJECT_WRAPPER_KEY_SNAKE_CASE.equals(name) || OBJECT_WRAPPER_KEY_CAMEL_CASE.equals(name)) {
                if (DEFAULT.equalsIgnoreCase(value)) {
                    if (this instanceof Configuration) {
                        ((Configuration) this).unsetObjectWrapper();
                    } else {
                        setObjectWrapper(Configuration.getDefaultObjectWrapper(Configuration.VERSION_2_3_0));
                    }
                } else if (DEFAULT_2_3_0.equalsIgnoreCase(value)) {
                    setObjectWrapper(Configuration.getDefaultObjectWrapper(Configuration.VERSION_2_3_0));
                } else if ("simple".equalsIgnoreCase(value)) {
                    setObjectWrapper(ObjectWrapper.SIMPLE_WRAPPER);
                } else if ("beans".equalsIgnoreCase(value)) {
                    setObjectWrapper(ObjectWrapper.BEANS_WRAPPER);
                } else if ("jython".equalsIgnoreCase(value)) {
                    Class clazz = Class.forName(
                            "freemarker.ext.jython.JythonWrapper");
                    setObjectWrapper(
                            (ObjectWrapper) clazz.getField("INSTANCE").get(null));        
                } else {
                    setObjectWrapper((ObjectWrapper) _ObjectBuilderSettingEvaluator.eval(
                                    value, ObjectWrapper.class, _SettingEvaluationEnvironment.getCurrent()));
                }
            } else if (BOOLEAN_FORMAT_KEY_SNAKE_CASE.equals(name) || BOOLEAN_FORMAT_KEY_CAMEL_CASE.equals(name)) {
                setBooleanFormat(value);
            } else if (OUTPUT_ENCODING_KEY_SNAKE_CASE.equals(name) || OUTPUT_ENCODING_KEY_CAMEL_CASE.equals(name)) {
                setOutputEncoding(value);
            } else if (URL_ESCAPING_CHARSET_KEY_SNAKE_CASE.equals(name)
                    || URL_ESCAPING_CHARSET_KEY_CAMEL_CASE.equals(name)) {
                setURLEscapingCharset(value);
            } else if (STRICT_BEAN_MODELS_KEY_SNAKE_CASE.equals(name)
                    || STRICT_BEAN_MODELS_KEY_CAMEL_CASE.equals(name)) {
                setStrictBeanModels(StringUtil.getYesNo(value));
            } else if (AUTO_FLUSH_KEY_SNAKE_CASE.equals(name) || AUTO_FLUSH_KEY_CAMEL_CASE.equals(name)) {
                setAutoFlush(StringUtil.getYesNo(value));
            } else if (SHOW_ERROR_TIPS_KEY_SNAKE_CASE.equals(name) || SHOW_ERROR_TIPS_KEY_CAMEL_CASE.equals(name)) {
                setShowErrorTips(StringUtil.getYesNo(value));
            } else if (API_BUILTIN_ENABLED_KEY_SNAKE_CASE.equals(name)
                    || API_BUILTIN_ENABLED_KEY_CAMEL_CASE.equals(name)) {
                setAPIBuiltinEnabled(StringUtil.getYesNo(value));
            } else if (NEW_BUILTIN_CLASS_RESOLVER_KEY_SNAKE_CASE.equals(name)
                    || NEW_BUILTIN_CLASS_RESOLVER_KEY_CAMEL_CASE.equals(name)) {
                if ("unrestricted".equals(value)) {
                    setNewBuiltinClassResolver(TemplateClassResolver.UNRESTRICTED_RESOLVER);
                } else if ("safer".equals(value)) {
                    setNewBuiltinClassResolver(TemplateClassResolver.SAFER_RESOLVER);
                } else if ("allows_nothing".equals(value) || "allowsNothing".equals(value)) {
                    setNewBuiltinClassResolver(TemplateClassResolver.ALLOWS_NOTHING_RESOLVER);
                } else if (value.indexOf(":") != -1) {
                    List segments = parseAsSegmentedList(value);
                    Set allowedClasses = null;
                    List trustedTemplates = null;
                    for (int i = 0; i < segments.size(); i++) {
                        KeyValuePair kv = (KeyValuePair) segments.get(i);
                        String segmentKey = (String) kv.getKey();
                        List segmentValue = (List) kv.getValue();
                        if (segmentKey.equals(ALLOWED_CLASSES)) {
                            allowedClasses = new HashSet(segmentValue); 
                        } else if (segmentKey.equals(TRUSTED_TEMPLATES)) {
                            trustedTemplates = segmentValue;
                        } else {
                            throw new ParseException(
                                    "Unrecognized list segment key: " + StringUtil.jQuote(segmentKey) +
                                    ". Supported keys are: \"" + ALLOWED_CLASSES + "\", \"" +
                                    TRUSTED_TEMPLATES + "\"", 0, 0);
                        }
                    }
                    setNewBuiltinClassResolver(
                            new OptInTemplateClassResolver(allowedClasses, trustedTemplates));
                } else if (value.indexOf('.') != -1) {
                    setNewBuiltinClassResolver((TemplateClassResolver) _ObjectBuilderSettingEvaluator.eval(
                                    value, TemplateClassResolver.class, _SettingEvaluationEnvironment.getCurrent()));
                } else {
                    throw invalidSettingValueException(name, value);
                }
            } else if (LOG_TEMPLATE_EXCEPTIONS_KEY_SNAKE_CASE.equals(name)
                    || LOG_TEMPLATE_EXCEPTIONS_KEY_CAMEL_CASE.equals(name)) {
                setLogTemplateExceptions(StringUtil.getYesNo(value));
            } else {
                unknown = true;
            }
        } catch (Exception e) {
            throw settingValueAssignmentException(name, value, e);
        }
        if (unknown) {
            throw unknownSettingException(name);
        }
    }
    
    /**
     * Returns the valid setting names that aren't {@link Configuration}-only.
     *
     * @param camelCase
     *            If we want the setting names with camel case naming convention, or with snake case (legacy) naming
     *            convention.
     * 
     * @see Configuration#getSettingNames(boolean)
     * 
     * @since 2.3.24
     */
    public Set<String> getSettingNames(boolean camelCase) {
        return new _SortedArraySet<String>(camelCase ? SETTING_NAMES_CAMEL_CASE : SETTING_NAMES_SNAKE_CASE); 
    }

    private TimeZone parseTimeZoneSettingValue(String value) {
        TimeZone tz;
        if (JVM_DEFAULT.equalsIgnoreCase(value)) {
            tz = TimeZone.getDefault();
        } else {
            tz = TimeZone.getTimeZone(value);
        }
        return tz;
    }

    /**
     * @deprecated Set this on the {@link ObjectWrapper} itself. 
     */
    @Deprecated
    public void setStrictBeanModels(boolean strict) {
	if (!(objectWrapper instanceof BeansWrapper)) {
	    throw new IllegalStateException("The value of the " + OBJECT_WRAPPER_KEY +
	            " setting isn't a " + BeansWrapper.class.getName() + ".");
	}
	((BeansWrapper) objectWrapper).setStrict(strict);
    }
    
    /**
     * Returns the textual representation of a setting.
     * @param key the setting key. Can be any of standard <tt>XXX_KEY</tt>
     * constants, or a custom key.
     *
     * @deprecated It's not possible in general to convert setting values to string,
     *     and thus it's impossible to ensure that {@link #setSetting(String, String)} will work with
     *     the returned value correctly.
     */
    @Deprecated
    public String getSetting(String key) {
        return properties.getProperty(key);
    }
    
    /**
     * This meant to return the String-to-String <code>Map</code> of the
     * settings. So it actually should return a <code>Properties</code> object,
     * but it doesn't by mistake. The returned <code>Map</code> is read-only,
     * but it will reflect the further configuration changes (aliasing effect).
     *
     * @deprecated This method was always defective, and certainly it always
     *     will be. Don't use it. (Simply, it's hardly possible in general to
     *     convert setting values to text in a way that ensures that
     *     {@link #setSettings(Properties)} will work with them correctly.)
     */
    @Deprecated
    public Map getSettings() {
        return Collections.unmodifiableMap(properties);
    }
    
    protected Environment getEnvironment() {
        return this instanceof Environment
            ? (Environment) this
            : Environment.getCurrentEnvironment();
    }
    
    /**
     * Creates the exception that should be thrown when a setting name isn't recognized.
     */
    protected TemplateException unknownSettingException(String name) {
        return new UnknownSettingException(
                getEnvironment(), name, getCorrectedNameForUnknownSetting(name));
    }

    /**
     * @param name The wrong name
     * @return The corrected name, or {@code null} if there's no known correction
     * @since 2.3.21
     */
    protected String getCorrectedNameForUnknownSetting(String name) {
        return null;
    }
    
    /**
     * @since 2.3.21
     */
    protected TemplateException settingValueAssignmentException(String name, String value, Throwable cause) {
        return new SettingValueAssignmentException(getEnvironment(), name, value, cause);
    }
    
    protected TemplateException invalidSettingValueException(String name, String value) {
        return new _MiscTemplateException(getEnvironment(),
                "Invalid value for setting ", new _DelayedJQuote(name), ": ", new _DelayedJQuote(value));
    }
    
    /**
     * The setting name was not recognized. 
     */
    public static class UnknownSettingException extends _MiscTemplateException {

        private UnknownSettingException(Environment env, String name, String correctedName) {
            super(env,
                    "Unknown FreeMarker configuration setting: ", new _DelayedJQuote(name),
                    correctedName == null
                            ? (Object) "" : new Object[] { ". You may meant: ", new _DelayedJQuote(correctedName) });
        }
        
    }

    /**
     * The setting name was recognized, but its value couldn't be parsed or the setting couldn't be set for some 
     * other reason. This exception always has a cause exception.
     *  
     * @since 2.3.21
     */
    public static class SettingValueAssignmentException extends _MiscTemplateException {
        
        private SettingValueAssignmentException(Environment env, String name, String value, Throwable cause) {
            super(cause, env,
                    "Failed to set FreeMarker configuration setting ", new _DelayedJQuote(name),
                    " to value ", new _DelayedJQuote(value), "; see cause exception.");
        }
        
    }
    
    /**
     * Set the settings stored in a <code>Properties</code> object.
     * 
     * @throws TemplateException if the <code>Properties</code> object contains
     *     invalid keys, or invalid setting values, or any other error occurs
     *     while changing the settings.
     */    
    public void setSettings(Properties props) throws TemplateException {
        final _SettingEvaluationEnvironment prevEnv = _SettingEvaluationEnvironment.startScope();
        try {
            for (Iterator it = props.keySet().iterator(); it.hasNext(); ) {
                String key = (String) it.next();
                setSetting(key, props.getProperty(key).trim()); 
            }
        } finally {
            _SettingEvaluationEnvironment.endScope(prevEnv);
        }
    }
    
    /**
     * Reads a setting list (key and element pairs) from the input stream.
     * The stream has to follow the usual <code>.properties</code> format.
     *
     * @throws TemplateException if the stream contains
     *     invalid keys, or invalid setting values, or any other error occurs
     *     while changing the settings.
     * @throws IOException if an error occurred when reading from the input stream.
     */
    public void setSettings(InputStream propsIn) throws TemplateException, IOException {
        Properties p = new Properties();
        p.load(propsIn);
        setSettings(p);
    }

    /**
     * Used internally for setting custom attributes, both named and unnamed ones.
     * 
     * @see CustomAttribute
     */
    void setCustomAttribute(Object key, Object value) {
        synchronized (customAttributesLock) {
            LinkedHashMap<Object, Object> customAttributes = this.customAttributes;
            if (customAttributes == null) {
                customAttributes = createInitialCustomAttributes();
                this.customAttributes = customAttributes;
            }
            customAttributes.put(key, value);
        }
    }

    /**
     * User internally for getting unnamed custom attributes.
     * 
     * @see CustomAttribute
     */
    Object getCustomAttribute(Object key, CustomAttribute attr) {
        synchronized (customAttributesLock) {
            LinkedHashMap<Object, Object> customAttributes = this.customAttributes;
            Object value = customAttributes != null ? customAttributes.get(key) : null;
            if (value == null && (customAttributes == null || !customAttributes.containsKey(key))) {
                value = attr.create();
                if (customAttributes == null) {
                    customAttributes = createInitialCustomAttributes();
                    this.customAttributes = customAttributes;
                }
                customAttributes.put(key, value);
            }
            return value;
        }
    }
    
    boolean isCustomAttributeSet(Object key) {
        return customAttributes.containsKey(key);
    }
    
    /**
     * For internal usage only, copies the custom attributes set directly on this objects into another
     * {@link Configurable}. The target {@link Configurable} is assumed to be not seen be other thread than the current
     * one yet. (That is, the operation is not synchronized on the target {@link Configurable}, only on the source 
     * {@link Configurable})
     * 
     * @since 2.3.24
     */
<<<<<<< HEAD
    void copyDirectCustomAttributes(Configurable target) {
        synchronized (customAttributesLock) {
            for (Entry<? extends Object, ? extends Object> custAttrEnt : getDirectCustomAttributes().entrySet()) {
=======
    void copyDirectCustomAttributes(Configurable target, boolean overwriteExisting) {
        synchronized (customAttributes) {
            for (Entry<? extends Object, ? extends Object> custAttrEnt : customAttributes.entrySet()) {
>>>>>>> f8869fd4
                Object custAttrKey = custAttrEnt.getKey();
                if (overwriteExisting || !target.isCustomAttributeSet(custAttrKey)) {
                    if (custAttrKey instanceof String) {
                        target.setCustomAttribute((String) custAttrKey, custAttrEnt.getValue());
                    } else {
                        target.setCustomAttribute(custAttrKey, custAttrEnt.getValue());
                    }
                }
            }
        }
    }
    
    /**
     * For internal usage only, returns the custom attributes set directly on this objects as a read-only {@link Map}.
     * The returned {@link Map} won't necessarily reflect the changes made later, nor is it promised to be a snapshot. 
     */
    private Map<? extends Object, ? extends Object> getDirectCustomAttributes() {
        synchronized (customAttributesLock) {
            Map<? extends Object, ? extends Object> result = customAttributes != null ? customAttributes
                    : getInitialCustomAttributes();
            return result != null ? result : Collections.emptyMap();
        }
    }
    
    /**
     * Returns the non-{@code null} writable initial custom attribute map.
     */
    private LinkedHashMap<Object, Object> createInitialCustomAttributes() {
        final Map<String, ?> initialCustomAttributes = getInitialCustomAttributes();
        return initialCustomAttributes == null
                ? new LinkedHashMap<Object, Object>()
                : new LinkedHashMap<Object, Object>(initialCustomAttributes);
    }
    
    /**
     * Sets a named custom attribute for this configurable.
     *
     * @param name the name of the custom attribute
     * @param value the value of the custom attribute. You can set the value to
     * null, however note that there is a semantic difference between an
     * attribute set to null and an attribute that is not present, see
     * {@link #removeCustomAttribute(String)}.
     */
    public void setCustomAttribute(String name, Object value) {
        setCustomAttribute((Object) name, value);
    }
    
    /**
     * Returns an array that contains the snapshot of the names of all custom attributes defined directly 
     * in this configurable. (That is, it doesn't contain the names of custom attributes
     * defined indirectly on its parent configurables.) The returned array is never {@code null},
     * but can be zero-length.
     * Since 2.4.0, the order of the names is the same as the attributes were added. Before 2.4.0, the order was
     * undefined.  
     */
    public String[] getCustomAttributeNames() {
        synchronized (customAttributesLock) {
            final LinkedHashMap<Object, Object> customAttributes = this.customAttributes;
            if (customAttributes == null) {
                return getInitialCustomAttributeNames();
            }
            
            Set<Object> keys = customAttributes.keySet();
            int stringKeyCnt = 0;
            for (Object key : keys) {
                if (key instanceof String) {
                    stringKeyCnt++;
                }
            }
            
            if (stringKeyCnt == 0) {
                return CollectionUtils.EMPTY_STRING_ARRAY;
            }
            
            String[] result = new String[stringKeyCnt];
            int i = 0;
            for (Object key : keys) {
                if (key instanceof String) {
                    result[i++] = (String) key;
                }
            }
            return result;
        }
    }
    
    /**
     * Removes a named custom attribute for this configurable. Note that this
     * is different than setting the custom attribute value to null. If you
     * set the value to null, {@link #getCustomAttribute(String)} will return
     * null, while if you remove the attribute, it will return the value of
     * the attribute in the parent configurable (if there is a parent 
     * configurable, that is). 
     *
     * @param name the name of the custom attribute
     */
    public void removeCustomAttribute(String name) {
        synchronized (customAttributesLock) {
            LinkedHashMap<Object, Object> customAttributes = this.customAttributes;
            if (customAttributes != null) {
                customAttributes.remove(name);
            } else {
                Map<String, ?> initialCustomAttributes = getInitialCustomAttributes();
                if (initialCustomAttributes == null || !initialCustomAttributes.containsKey(name)) {
                    return;
                }
                customAttributes = createInitialCustomAttributes();
                this.customAttributes = customAttributes;
                customAttributes.remove(name);
            }
        }
    }

    /**
     * Retrieves a named custom attribute for this configurable. If the 
     * attribute is not present in the configurable, and the configurable has
     * a parent, then the parent is looked up as well.
     *
     * @param name the name of the custom attribute
     *
     * @return the value of the custom attribute. Note that if the custom attribute
     * was created with <tt>&lt;#ftl&nbsp;attributes={...}&gt;</tt>, then this value is already
     * unwrapped (i.e. it's a <code>String</code>, or a <code>List</code>, or a
     * <code>Map</code>, ...etc., not a FreeMarker specific class).
     */
    public Object getCustomAttribute(String name) {
        Object retval;
        synchronized (customAttributesLock) {
            final LinkedHashMap<Object, Object> customAttributes = this.customAttributes;
            if (customAttributes == null) {
                Map<String, ?> initialCustomAttributes = getInitialCustomAttributes();
                if (initialCustomAttributes == null) {
                    retval = null;
                } else {
                    retval = initialCustomAttributes.get(name);
                    if (retval == null && initialCustomAttributes.containsKey(name)) {
                        return null;
                    }
                }
            } else {
                retval = customAttributes.get(name);
                if (retval == null && customAttributes.containsKey(name)) {
                    return null;
                }
            }
        }
        if (retval == null && parent != null) {
            return parent.getCustomAttribute(name);
        }
        return retval;
    }
    
    /**
     * Returns the initial (default) set of custom attributes, or {@code null}. The returned {@link Map} must not be
     * modified. It shouldn't be accessed during template parsing, as during that the content is possibly changing.
     * 
     * <p>
     * This was added so that it can be overidden in {@link Template}, where it gives the custom attributes defined in
     * the {@code #ftl} header. The returned {@link Map} must not be modified! When the custom attributes need to be
     * written, a copy of this {@link Map} will be made, modified, and after that this {@link Map} isn't used anymore
     * from this {@link Configurable} instance.
     * 
     * @since 2.4.0
     */
    protected Map<String, ?> getInitialCustomAttributes() {
        return null;
    }

    /**
     * Returns the initial (default) set of custom attribute names (maybe an empty array, but not {@code null}).
     */
    private String[] getInitialCustomAttributeNames() {
        Map<String, ?> initalCustomAttributes = getInitialCustomAttributes();
        if (initalCustomAttributes == null) {
            return CollectionUtils.EMPTY_STRING_ARRAY;
        }
        
        final Set<String> keys = initalCustomAttributes.keySet();
        final String[] result = new String[keys.size()];
        int i = 0;
        for (String key : keys) {
            result[i++] = key;
        }
        return result;
    }

    protected void doAutoImportsAndIncludes(Environment env)
    throws TemplateException, IOException {
        if (parent != null) parent.doAutoImportsAndIncludes(env);
    }

    protected ArrayList parseAsList(String text) throws ParseException {
        return new SettingStringParser(text).parseAsList();
    }

    protected ArrayList parseAsSegmentedList(String text)
    throws ParseException {
        return new SettingStringParser(text).parseAsSegmentedList();
    }
    
    protected HashMap parseAsImportList(String text) throws ParseException {
        return new SettingStringParser(text).parseAsImportList();
    }
    
    private static class KeyValuePair {
        private final Object key;
        private final Object value;
        
        KeyValuePair(Object key, Object value) {
            this.key = key;
            this.value = value;
        }
        
        Object getKey() {
            return key;
        }
        
        Object getValue() {
            return value;
        }
    }
    
    /**
     * Helper class for parsing setting values given with string.
     */
    private static class SettingStringParser {
        private String text;
        private int p;
        private int ln;

        private SettingStringParser(String text) {
            this.text = text;
            this.p = 0;
            this.ln = text.length();
        }

        ArrayList parseAsSegmentedList() throws ParseException {
            ArrayList segments = new ArrayList();
            ArrayList currentSegment = null;
            
            char c;
            while (true) {
                c = skipWS();
                if (c == ' ') break;
                String item = fetchStringValue();
                c = skipWS();
                
                if (c == ':') {
                    currentSegment = new ArrayList();
                    segments.add(new KeyValuePair(item, currentSegment));
                } else {
                    if (currentSegment == null) {
                        throw new ParseException(
                                "The very first list item must be followed by \":\" so " +
                                "it will be the key for the following sub-list.",
                                0, 0);
                    }
                    currentSegment.add(item);
                }
                
                if (c == ' ') break;
                if (c != ',' && c != ':') throw new ParseException(
                        "Expected \",\" or \":\" or the end of text but " +
                        "found \"" + c + "\"", 0, 0);
                p++;
            }
            return segments;
        }

        ArrayList parseAsList() throws ParseException {
            char c;
            ArrayList seq = new ArrayList();
            while (true) {
                c = skipWS();
                if (c == ' ') break;
                seq.add(fetchStringValue());
                c = skipWS();
                if (c == ' ') break;
                if (c != ',') throw new ParseException(
                        "Expected \",\" or the end of text but " +
                        "found \"" + c + "\"", 0, 0);
                p++;
            }
            return seq;
        }

        HashMap parseAsImportList() throws ParseException {
            char c;
            HashMap map = new HashMap();
            while (true) {
                c = skipWS();
                if (c == ' ') break;
                String lib = fetchStringValue();

                c = skipWS();
                if (c == ' ') throw new ParseException(
                        "Unexpected end of text: expected \"as\"", 0, 0);
                String s = fetchKeyword();
                if (!s.equalsIgnoreCase("as")) throw new ParseException(
                        "Expected \"as\", but found " + StringUtil.jQuote(s), 0, 0);

                c = skipWS();
                if (c == ' ') throw new ParseException(
                        "Unexpected end of text: expected gate hash name", 0, 0);
                String ns = fetchStringValue();
                
                map.put(ns, lib);

                c = skipWS();
                if (c == ' ') break;
                if (c != ',') throw new ParseException(
                        "Expected \",\" or the end of text but "
                        + "found \"" + c + "\"", 0, 0);
                p++;
            }
            return map;
        }

        String fetchStringValue() throws ParseException {
            String w = fetchWord();
            if (w.startsWith("'") || w.startsWith("\"")) {
                w = w.substring(1, w.length() - 1);
            }
            return StringUtil.FTLStringLiteralDec(w);
        }

        String fetchKeyword() throws ParseException {
            String w = fetchWord();
            if (w.startsWith("'") || w.startsWith("\"")) {
                throw new ParseException(
                    "Keyword expected, but a string value found: " + w, 0, 0);
            }
            return w;
        }

        char skipWS() {
            char c;
            while (p < ln) {
                c = text.charAt(p);
                if (!Character.isWhitespace(c)) return c;
                p++;
            }
            return ' ';
        }

        private String fetchWord() throws ParseException {
            if (p == ln) throw new ParseException(
                    "Unexpeced end of text", 0, 0);

            char c = text.charAt(p);
            int b = p;
            if (c == '\'' || c == '"') {
                boolean escaped = false;
                char q = c;
                p++;
                while (p < ln) {
                    c = text.charAt(p);
                    if (!escaped) {
                        if (c == '\\') {
                            escaped = true;
                        } else if (c == q) {
                            break;
                        }
                    } else {
                        escaped = false;
                    }
                    p++;
                }
                if (p == ln) {
                    throw new ParseException("Missing " + q, 0, 0);
                }
                p++;
                return text.substring(b, p);
            } else {
                do {
                    c = text.charAt(p);
                    if (!(Character.isLetterOrDigit(c)
                            || c == '/' || c == '\\' || c == '_'
                            || c == '.' || c == '-' || c == '!'
                            || c == '*' || c == '?')) break;
                    p++;
                } while (p < ln);
                if (b == p) {
                    throw new ParseException("Unexpected character: " + c, 0, 0);
                } else {
                    return text.substring(b, p);
                }
            }
        }
    }
    
}<|MERGE_RESOLUTION|>--- conflicted
+++ resolved
@@ -2044,7 +2044,7 @@
     }
     
     boolean isCustomAttributeSet(Object key) {
-        return customAttributes.containsKey(key);
+        return getDirectCustomAttributes().containsKey(key);
     }
     
     /**
@@ -2055,15 +2055,9 @@
      * 
      * @since 2.3.24
      */
-<<<<<<< HEAD
-    void copyDirectCustomAttributes(Configurable target) {
+    void copyDirectCustomAttributes(Configurable target, boolean overwriteExisting) {
         synchronized (customAttributesLock) {
             for (Entry<? extends Object, ? extends Object> custAttrEnt : getDirectCustomAttributes().entrySet()) {
-=======
-    void copyDirectCustomAttributes(Configurable target, boolean overwriteExisting) {
-        synchronized (customAttributes) {
-            for (Entry<? extends Object, ? extends Object> custAttrEnt : customAttributes.entrySet()) {
->>>>>>> f8869fd4
                 Object custAttrKey = custAttrEnt.getKey();
                 if (overwriteExisting || !target.isCustomAttributeSet(custAttrKey)) {
                     if (custAttrKey instanceof String) {
