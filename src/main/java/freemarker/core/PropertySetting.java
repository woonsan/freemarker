--- conflicted
+++ resolved
@@ -18,10 +18,7 @@
 
 import java.util.Arrays;
 
-<<<<<<< HEAD
-=======
 import freemarker.template.Configuration;
->>>>>>> 2e65db10
 import freemarker.template.TemplateBooleanModel;
 import freemarker.template.TemplateException;
 import freemarker.template.TemplateModel;
@@ -64,31 +61,6 @@
             Configurable.URL_ESCAPING_CHARSET_KEY_SNAKE_CASE
     };
 
-<<<<<<< HEAD
-    PropertySetting(String key, Expression value) {
-        this.key = key;
-        this.value = value;
-    }
-
-    void setLocation(UnboundTemplate unboundTemplate, int beginColumn, int beginLine, int endColumn, int endLine)
-    throws
-        ParseException
-    {
-        super.setLocation(unboundTemplate, beginColumn, beginLine, endColumn, endLine);
-        
-        if (Arrays.binarySearch(SETTING_NAMES, key) < 0) {
-            StringBuffer sb = new StringBuffer();
-            sb.append("Unknown setting name: ");
-            sb.append(StringUtil.jQuote(key)).append(".");
-            final String underscoredName = _CoreStringUtils.camelCaseToUnderscored(key);
-            if (!underscoredName.equals(key) && Arrays.binarySearch(SETTING_NAMES, underscoredName) >= 0) {
-                sb.append(" Supporting camelCase setting names is planned for FreeMarker 2.4.0; check if an update is "
-                            + "available, and if it indeed supports camel case. "
-                            + "Until that, use \"").append(underscoredName).append("\".");
-            } else if (Configurable.getConfigurableSettingNames().contains(key)
-                    || Configurable.getConfigurableSettingNames().contains(underscoredName)) {
-                sb.append(" The setting name is recognized, but changing this setting in a template isn't supported.");                
-=======
     PropertySetting(Token keyTk, FMParserTokenManager tokenManager, Expression value, Configuration cfg)
             throws ParseException {
         String key = keyTk.image;
@@ -98,7 +70,6 @@
                     || _TemplateAPI.getConfigurationSettingNames(cfg, false).contains(key)) {
                 sb.append("The setting name is recognized, but changing this setting from inside a template isn't "
                         + "supported.");                
->>>>>>> 2e65db10
             } else {
                 sb.append("Unknown setting name: ");
                 sb.append(StringUtil.jQuote(key)).append(".");
@@ -128,13 +99,7 @@
                     }
                 }
             }
-<<<<<<< HEAD
-            throw new ParseException(
-                    sb.toString(),
-                    unboundTemplate, beginLine, beginColumn, endLine, endColumn);
-=======
-            throw new ParseException(sb.toString(), null, keyTk);
->>>>>>> 2e65db10
+            throw new ParseException(sb.toString(), (UnboundTemplate) null, keyTk);
         }
         
         this.key = key;
