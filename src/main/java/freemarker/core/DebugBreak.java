--- conflicted
+++ resolved
@@ -40,13 +40,8 @@
     @Override
     protected TemplateElement[] accept(Environment env) throws TemplateException, IOException {
         if (!DebuggerService.suspendEnvironment(
-<<<<<<< HEAD
-                env, this.getUnboundTemplate().getSourceName(), getNestedBlock().getBeginLine())) {
-            getNestedBlock().accept(env);
-=======
-                env, this.getTemplate().getSourceName(), getChild(0).getBeginLine())) {
+                env, this.getUnboundTemplate().getSourceName(), getChild(0).getBeginLine())) {
             return getChild(0).accept(env);
->>>>>>> 204723f0
         } else {
             throw new StopException(env, "Stopped by debugger");
         }
