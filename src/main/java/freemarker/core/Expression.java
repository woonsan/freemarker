/*
 * Licensed to the Apache Software Foundation (ASF) under one
 * or more contributor license agreements.  See the NOTICE file
 * distributed with this work for additional information
 * regarding copyright ownership.  The ASF licenses this file
 * to you under the Apache License, Version 2.0 (the
 * "License"); you may not use this file except in compliance
 * with the License.  You may obtain a copy of the License at
 * 
 *   http://www.apache.org/licenses/LICENSE-2.0
 * 
 * Unless required by applicable law or agreed to in writing,
 * software distributed under the License is distributed on an
 * "AS IS" BASIS, WITHOUT WARRANTIES OR CONDITIONS OF ANY
 * KIND, either express or implied.  See the License for the
 * specific language governing permissions and limitations
 * under the License.
 */

package freemarker.core;

import freemarker.ext.beans.BeanModel;
import freemarker.template.Configuration;
import freemarker.template.TemplateBooleanModel;
import freemarker.template.TemplateCollectionModel;
import freemarker.template.TemplateDateModel;
import freemarker.template.TemplateException;
import freemarker.template.TemplateHashModel;
import freemarker.template.TemplateModel;
import freemarker.template.TemplateModelException;
import freemarker.template.TemplateNumberModel;
import freemarker.template.TemplateScalarModel;
import freemarker.template.TemplateSequenceModel;

/**
 * <b>Internal API - subject to change:</b> Represent expression nodes in the parsed template.
 * 
 * @deprecated This is an internal FreeMarker API with no backward compatibility guarantees, so you shouldn't depend on
 *             it.
 */
@Deprecated
abstract public class Expression extends TemplateObject {

    /**
     * @param env might be {@code null}, if this kind of expression can be evaluated during parsing (as opposed to
     *     during template execution).
     */
    abstract TemplateModel _eval(Environment env) throws TemplateException;
    
    abstract boolean isLiteral();

    // Used to store a constant return value for this expression. Only if it
    // is possible, of course.
    
    TemplateModel constantValue;

    // Hook in here to set the constant value if possible.
    
    @Override
<<<<<<< HEAD
    void setLocation(UnboundTemplate unboundTemplate, int beginColumn, int beginLine, int endColumn, int endLine)
    throws ParseException {
        super.setLocation(unboundTemplate, beginColumn, beginLine, endColumn, endLine);
=======
    void setLocation(Template template, int beginColumn, int beginLine, int endColumn, int endLine) {
        super.setLocation(template, beginColumn, beginLine, endColumn, endLine);
>>>>>>> 204723f0
        if (isLiteral()) {
            try {
                constantValue = _eval(null);
            } catch (Exception e) {
            // deliberately ignore.
            }
        }
    }

    /**
     * @deprecated At the moment FreeMarker has no API for this with backward-compatibility promises.
     */
    @Deprecated
    public final TemplateModel getAsTemplateModel(Environment env) throws TemplateException {
        return eval(env);
    }
    
    final TemplateModel eval(Environment env) throws TemplateException {
        return constantValue != null ? constantValue : _eval(env);
    }
    
    String evalAndCoerceToPlainText(Environment env) throws TemplateException {
        return EvalUtil.coerceModelToPlainText(eval(env), this, null, env);
    }

    /**
     * @param seqTip Tip to display if the value type is not coercable, but it's sequence or collection.
     */
    String evalAndCoerceToPlainText(Environment env, String seqTip) throws TemplateException {
        return EvalUtil.coerceModelToPlainText(eval(env), this, seqTip, env);
    }

    Object evalAndCoerceToStringOrMarkup(Environment env) throws TemplateException {
        return EvalUtil.coerceModelToStringOrMarkup(eval(env), this, null, env);
    }

    /**
     * @param seqTip Tip to display if the value type is not coercable, but it's sequence or collection.
     */
    Object evalAndCoerceToStringOrMarkup(Environment env, String seqTip) throws TemplateException {
        return EvalUtil.coerceModelToStringOrMarkup(eval(env), this, seqTip, env);
    }
    
    String evalAndCoerceToStringOrUnsupportedMarkup(Environment env) throws TemplateException {
        return EvalUtil.coerceModelToStringOrUnsupportedMarkup(eval(env), this, null, env);
    }

    /**
     * @param seqTip Tip to display if the value type is not coercable, but it's sequence or collection.
     */
    String evalAndCoerceToStringOrUnsupportedMarkup(Environment env, String seqTip) throws TemplateException {
        return EvalUtil.coerceModelToStringOrUnsupportedMarkup(eval(env), this, seqTip, env);
    }
    
    Number evalToNumber(Environment env) throws TemplateException {
        TemplateModel model = eval(env);
        return modelToNumber(model, env);
    }

    Number modelToNumber(TemplateModel model, Environment env) throws TemplateException {
        if (model instanceof TemplateNumberModel) {
            return EvalUtil.modelToNumber((TemplateNumberModel) model, this);
        } else {
            throw new NonNumericalException(this, model, env);
        }
    }
    
    boolean evalToBoolean(Environment env) throws TemplateException {
        return evalToBoolean(env, null);
    }

    boolean evalToBoolean(Configuration cfg) throws TemplateException {
        return evalToBoolean(null, cfg);
    }

    TemplateModel evalToNonMissing(Environment env) throws TemplateException {
        TemplateModel result = this.eval(env);
        assertNonNull(result, env);
        return result;
    }
    
    private boolean evalToBoolean(Environment env, Configuration cfg) throws TemplateException {
        TemplateModel model = eval(env);
        return modelToBoolean(model, env, cfg);
    }
    
    boolean modelToBoolean(TemplateModel model, Environment env) throws TemplateException {
        return modelToBoolean(model, env, null);
    }

    boolean modelToBoolean(TemplateModel model, Configuration cfg) throws TemplateException {
        return modelToBoolean(model, null, cfg);
    }
    
    private boolean modelToBoolean(TemplateModel model, Environment env, Configuration cfg) throws TemplateException {
        if (model instanceof TemplateBooleanModel) {
            return ((TemplateBooleanModel) model).getAsBoolean();
        } else if (env != null ? env.isClassicCompatible() : cfg.isClassicCompatible()) {
            return model != null && !isEmpty(model);
        } else {
            throw new NonBooleanException(this, model, env);
        }
    }
    
    final Expression deepCloneWithIdentifierReplaced(
            String replacedIdentifier, Expression replacement, ReplacemenetState replacementState) {
        Expression clone = deepCloneWithIdentifierReplaced_inner(replacedIdentifier, replacement, replacementState);
        if (clone.beginLine == 0) {
            clone.copyLocationFrom(this);
        }
        return clone;
    }
    
    static class ReplacemenetState {
        /**
         * If the replacement expression is not in use yet, we don't have to clone it.
         */
        boolean replacementAlreadyInUse; 
    }

    /**
     * This should return an equivalent new expression object (or an identifier replacement expression).
     * The position need not be filled, unless it will be different from the position of what we were cloning. 
     */
    protected abstract Expression deepCloneWithIdentifierReplaced_inner(
            String replacedIdentifier, Expression replacement, ReplacemenetState replacementState);

    static boolean isEmpty(TemplateModel model) throws TemplateModelException {
        if (model instanceof BeanModel) {
            return ((BeanModel) model).isEmpty();
        } else if (model instanceof TemplateSequenceModel) {
            return ((TemplateSequenceModel) model).size() == 0;
        } else if (model instanceof TemplateScalarModel) {
            String s = ((TemplateScalarModel) model).getAsString();
            return (s == null || s.length() == 0);
        } else if (model == null) {
            return true;
        } else if (model instanceof TemplateMarkupOutputModel) { // Note: happens just after FTL string check
            TemplateMarkupOutputModel mo = (TemplateMarkupOutputModel) model;
            return mo.getOutputFormat().isEmpty(mo);
        } else if (model instanceof TemplateCollectionModel) {
            return !((TemplateCollectionModel) model).iterator().hasNext();
        } else if (model instanceof TemplateHashModel) {
            return ((TemplateHashModel) model).isEmpty();
        } else if (model instanceof TemplateNumberModel
                || model instanceof TemplateDateModel
                || model instanceof TemplateBooleanModel) {
            return false;
        } else {
            return true;
        }
    }
    
    void assertNonNull(TemplateModel model, Environment env) throws InvalidReferenceException {
        if (model == null) throw InvalidReferenceException.getInstance(this, env);
    }
    
}<|MERGE_RESOLUTION|>--- conflicted
+++ resolved
@@ -57,14 +57,8 @@
     // Hook in here to set the constant value if possible.
     
     @Override
-<<<<<<< HEAD
-    void setLocation(UnboundTemplate unboundTemplate, int beginColumn, int beginLine, int endColumn, int endLine)
-    throws ParseException {
+    void setLocation(UnboundTemplate unboundTemplate, int beginColumn, int beginLine, int endColumn, int endLine) {
         super.setLocation(unboundTemplate, beginColumn, beginLine, endColumn, endLine);
-=======
-    void setLocation(Template template, int beginColumn, int beginLine, int endColumn, int endLine) {
-        super.setLocation(template, beginColumn, beginLine, endColumn, endLine);
->>>>>>> 204723f0
         if (isLiteral()) {
             try {
                 constantValue = _eval(null);
