/*
 * Copyright 2014 Attila Szegedi, Daniel Dekany, Jonathan Revusky
 * 
 * Licensed under the Apache License, Version 2.0 (the "License");
 * you may not use this file except in compliance with the License.
 * You may obtain a copy of the License at
 * 
 * http://www.apache.org/licenses/LICENSE-2.0
 * 
 * Unless required by applicable law or agreed to in writing, software
 * distributed under the License is distributed on an "AS IS" BASIS,
 * WITHOUT WARRANTIES OR CONDITIONS OF ANY KIND, either express or implied.
 * See the License for the specific language governing permissions and
 * limitations under the License.
 */

package freemarker.core;

import java.io.IOException;
import java.lang.ref.Reference;
import java.lang.ref.SoftReference;
import java.util.HashMap;
import java.util.Iterator;
import java.util.List;
import java.util.Map;

import freemarker.template.EmptyMap;
import freemarker.template.TemplateDirectiveModel;
import freemarker.template.TemplateException;
import freemarker.template.TemplateModel;
import freemarker.template.TemplateTransformModel;
import freemarker.template.utility.ObjectFactory;
import freemarker.template.utility.StringUtil;

/**
 * An element for the unified macro/transform syntax. 
 */
final class UnifiedCall extends TemplateElement implements DirectiveCallPlace {

    private Expression nameExp;
    private Map namedArgs;
    private List positionalArgs, bodyParameterNames;
    boolean legacySyntax;
    private transient volatile SoftReference/*List<Map.Entry<String,Expression>>*/ sortedNamedArgsCache;
    // Java 5: Use double check locking with volatile
    private CustomDataHolder customDataHolder;

    UnifiedCall(Expression nameExp,
         Map namedArgs,
         TemplateElement nestedBlock,
         List bodyParameterNames) 
    {
        this.nameExp = nameExp;
        this.namedArgs = namedArgs;
        setNestedBlock(nestedBlock);
        this.bodyParameterNames = bodyParameterNames;
    }

    UnifiedCall(Expression nameExp,
         List positionalArgs,
         TemplateElement nestedBlock,
         List bodyParameterNames) 
    {
        this.nameExp = nameExp;
        this.positionalArgs = positionalArgs;
        if (nestedBlock == TextBlock.EMPTY_BLOCK) {
            nestedBlock = null;
        }
        setNestedBlock(nestedBlock);
        this.bodyParameterNames = bodyParameterNames;
    }

    void accept(Environment env) throws TemplateException, IOException {
        final TemplateModel tm = nameExp.eval(env);
        if (tm == UnboundCallable.NO_OP_MACRO) return; // shortcut here.
        if (tm instanceof BoundCallable) {
            final BoundCallable boundMacro = (BoundCallable) tm;
            final Macro unboundMacro = boundMacro.getUnboundCallable();
            if (unboundMacro.isFunction() && !legacySyntax) {
                throw new _MiscTemplateException(env, new Object[] {
                        "Routine ", new _DelayedJQuote(unboundMacro.getName()), " is a function, not a directive. "
                        + "Functions can only be called from expressions, like in ${f()}, ${x + f()} or ",
                        "<@someDirective someParam=f() />", "." });
            }    
<<<<<<< HEAD
            env.invoke(boundMacro, namedArgs, positionalArgs, bodyParameterNames, nestedBlock);
=======
            env.invoke(macro, namedArgs, positionalArgs, bodyParameterNames,
                    getNestedBlock());
>>>>>>> 4ad33311
        }
        else {
            boolean isDirectiveModel = tm instanceof TemplateDirectiveModel; 
            if (isDirectiveModel || tm instanceof TemplateTransformModel) {
                Map args;
                if (namedArgs != null && !namedArgs.isEmpty()) {
                    args = new HashMap();
                    for (Iterator it = namedArgs.entrySet().iterator(); it.hasNext();) {
                        Map.Entry entry = (Map.Entry) it.next();
                        String key = (String) entry.getKey();
                        Expression valueExp = (Expression) entry.getValue();
                        TemplateModel value = valueExp.eval(env);
                        args.put(key, value);
                    }
                } else {
                    args = EmptyMap.instance;
                }
                if(isDirectiveModel) {
                    env.visit(getNestedBlock(), (TemplateDirectiveModel) tm, args, bodyParameterNames);
                }
                else { 
                    env.visitAndTransform(getNestedBlock(), (TemplateTransformModel) tm, args);
                }
            }
            else if (tm == null) {
                throw InvalidReferenceException.getInstance(nameExp, env);
            } else {
                throw new NonUserDefinedDirectiveLikeException(nameExp, tm, env);
            }
        }
    }

    protected String dump(boolean canonical) {
        StringBuffer sb = new StringBuffer();
        if (canonical) sb.append('<');
        sb.append('@');
        MessageUtil.appendExpressionAsUntearable(sb, nameExp);
        boolean nameIsInParen = sb.charAt(sb.length() - 1) == ')';
        if (positionalArgs != null) {
            for (int i=0; i < positionalArgs.size(); i++) {
                Expression argExp = (Expression) positionalArgs.get(i);
                if (i != 0) {
                    sb.append(',');
                }
                sb.append(' ');
                sb.append(argExp.getCanonicalForm());
            }
        } else {
            List entries = getSortedNamedArgs();
            for (int i = 0; i < entries.size(); i++) {
                Map.Entry entry = (Map.Entry) entries.get(i);
                Expression argExp = (Expression) entry.getValue();
                sb.append(' ');
                sb.append(_CoreStringUtils.toFTLTopLevelIdentifierReference((String) entry.getKey()));
                sb.append('=');
                MessageUtil.appendExpressionAsUntearable(sb, argExp);
            }
        }
        if (bodyParameterNames != null && !bodyParameterNames.isEmpty()) {
            sb.append("; ");
            for (int i = 0; i < bodyParameterNames.size(); i++) {
                if (i != 0) {
                    sb.append(", ");
                }
                sb.append(_CoreStringUtils.toFTLTopLevelIdentifierReference((String) bodyParameterNames.get(i)));
            }
        }
        if (canonical) {
            if (getNestedBlock() == null) {
                sb.append("/>");
            } 
            else {
                sb.append('>');
                sb.append(getNestedBlock().getCanonicalForm());
                sb.append("</@");
                if (!nameIsInParen
                        && (nameExp instanceof Identifier
                            || (nameExp instanceof Dot && ((Dot) nameExp).onlyHasIdentifiers()))) {
                    sb.append(nameExp.getCanonicalForm());
                }
                sb.append('>');
            }
        }
        return sb.toString();
    }

    String getNodeTypeSymbol() {
        return "@";
    }

    int getParameterCount() {
        return 1/*nameExp*/
                + (positionalArgs != null ? positionalArgs.size() : 0)
                + (namedArgs != null ? namedArgs.size() * 2 : 0)
                + (bodyParameterNames != null ? bodyParameterNames.size() : 0);
    }

    Object getParameterValue(int idx) {
        if (idx == 0) {
            return nameExp;
        } else {
            int base = 1;
            final int positionalArgsSize = positionalArgs != null ? positionalArgs.size() : 0;  
            if (idx - base < positionalArgsSize) {
                return positionalArgs.get(idx - base);
            } else {
                base += positionalArgsSize;
                final int namedArgsSize = namedArgs != null ? namedArgs.size() : 0;
                if (idx - base < namedArgsSize * 2) {
                    Map.Entry namedArg = (Map.Entry) getSortedNamedArgs().get((idx - base) / 2);
                    return (idx - base) % 2 == 0 ? namedArg.getKey() : namedArg.getValue();
                } else {
                    base += namedArgsSize * 2;
                    final int bodyParameterNamesSize = bodyParameterNames != null ? bodyParameterNames.size() : 0;
                    if (idx - base < bodyParameterNamesSize) {
                        return bodyParameterNames.get(idx - base);
                    } else {
                        throw new IndexOutOfBoundsException();
                    }
                }
            }
        }
    }

    ParameterRole getParameterRole(int idx) {
        if (idx == 0) {
            return ParameterRole.CALLEE;
        } else {
            int base = 1;
            final int positionalArgsSize = positionalArgs != null ? positionalArgs.size() : 0;  
            if (idx - base < positionalArgsSize) {
                return ParameterRole.ARGUMENT_VALUE;
            } else {
                base += positionalArgsSize;
                final int namedArgsSize = namedArgs != null ? namedArgs.size() : 0;
                if (idx - base < namedArgsSize * 2) {
                    return (idx - base) % 2 == 0 ? ParameterRole.ARGUMENT_NAME : ParameterRole.ARGUMENT_VALUE;
                } else {
                    base += namedArgsSize * 2;
                    final int bodyParameterNamesSize = bodyParameterNames != null ? bodyParameterNames.size() : 0;
                    if (idx - base < bodyParameterNamesSize) {
                        return ParameterRole.TARGET_LOOP_VARIABLE;
                    } else {
                        throw new IndexOutOfBoundsException();
                    }
                }
            }
        }
    }
    
    /**
     * Returns the named args by source-code order; it's not meant to be used during template execution, too slow for
     * that!
     */
    private List/*<Map.Entry<String, Expression>>*/ getSortedNamedArgs() {
        Reference ref = sortedNamedArgsCache;
        if (ref != null) {
            List res = (List) ref.get();
            if (res != null) return res;
        }
        
        List res = MiscUtil.sortMapOfExpressions(namedArgs);
        sortedNamedArgsCache = new SoftReference(res);
        return res;
    }

    public Object getOrCreateCustomData(Object provierIdentity, ObjectFactory objectFactory)
            throws CallPlaceCustomDataInitializationException {
        // We are using double-checked locking, utilizing Java 5 memory model "final" trick.
        
        CustomDataHolder customDataHolder = this.customDataHolder;  // Findbugs false alarm
        if (customDataHolder == null) {  // Findbugs false alarm
            synchronized (this) {
                customDataHolder = this.customDataHolder;
                if (customDataHolder == null || customDataHolder.providerIdentity != provierIdentity) {
                    if (customDataHolder == null) {
                        try {
                            Class.forName("java.util.concurrent.atomic.AtomicInteger");
                        } catch (ClassNotFoundException e) {
                            throw new CallPlaceCustomDataInitializationException("Feature requires at least Java 5", e);
                        }
                    }
                    
                    customDataHolder = createNewCustomData(provierIdentity, objectFactory);
                    this.customDataHolder = customDataHolder; 
                }
            }
        }
        
        if (customDataHolder.providerIdentity != provierIdentity) {
            synchronized (this) {
                customDataHolder = this.customDataHolder;
                if (customDataHolder == null || customDataHolder.providerIdentity != provierIdentity) {
                    customDataHolder = createNewCustomData(provierIdentity, objectFactory);
                    this.customDataHolder = customDataHolder;
                }
            }
        }
        
        return customDataHolder.customData;
    }

    private CustomDataHolder createNewCustomData(Object provierIdentity, ObjectFactory objectFactory)
            throws CallPlaceCustomDataInitializationException {
        CustomDataHolder customDataHolder;
        Object customData;
        try {
            customData = objectFactory.createObject();
        } catch (Exception e) {
            throw new CallPlaceCustomDataInitializationException(
                    "Failed to initialize custom data for provider identity "
                    + StringUtil.tryToString(provierIdentity) + " via factory "
                    + StringUtil.tryToString(objectFactory), e);
        }
        if (customData == null) {
            throw new NullPointerException("ObjectFactory.createObject() has returned null");
        }
        customDataHolder = new CustomDataHolder(provierIdentity, customData);
        return customDataHolder;
    }

    public boolean isNestedOutputCacheable() {
        if (getNestedBlock() == null) return true;
        return getNestedBlock().isOutputCacheable();
    }
    
/*
    //REVISIT
    boolean heedsOpeningWhitespace() {
        return nestedBlock == null;
    }

    //REVISIT
    boolean heedsTrailingWhitespace() {
        return nestedBlock == null;
    }*/
    
    /**
     * Used for implementing double check locking in implementing the
     * {@link DirectiveCallPlace#getOrCreateCustomData(Object, ObjectFactory)}.
     */
    private static class CustomDataHolder {
        
        private final Object providerIdentity;
        private final Object customData;
        public CustomDataHolder(Object providerIdentity, Object customData) {
            this.providerIdentity = providerIdentity;
            this.customData = customData;
        }
        
    }
    
    public String getTemplateSourceName() {
        return getUnboundTemplate().getSourceName();
    }

    boolean isNestedBlockRepeater() {
        return true;
    }
    
}<|MERGE_RESOLUTION|>--- conflicted
+++ resolved
@@ -82,12 +82,8 @@
                         + "Functions can only be called from expressions, like in ${f()}, ${x + f()} or ",
                         "<@someDirective someParam=f() />", "." });
             }    
-<<<<<<< HEAD
-            env.invoke(boundMacro, namedArgs, positionalArgs, bodyParameterNames, nestedBlock);
-=======
-            env.invoke(macro, namedArgs, positionalArgs, bodyParameterNames,
+            env.invoke(boundMacro, namedArgs, positionalArgs, bodyParameterNames,
                     getNestedBlock());
->>>>>>> 4ad33311
         }
         else {
             boolean isDirectiveModel = tm instanceof TemplateDirectiveModel; 
