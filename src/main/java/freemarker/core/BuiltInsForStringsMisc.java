--- conflicted
+++ resolved
@@ -50,22 +50,17 @@
         TemplateModel calculateResult(String s, Environment env) throws TemplateException {
             SimpleCharStream scs = new SimpleCharStream(
                     new StringReader("(" + s + ")"), RUNTIME_EVAL_LINE_DISPLACEMENT, 1, s.length() + 2);
-            UnboundTemplate parentUnboundTemplate = getUnboundTemplate();
+            UnboundTemplate parentTemplate = getUnboundTemplate();
             FMParserTokenManager token_source = new FMParserTokenManager(scs);
-<<<<<<< HEAD
-            ParserConfiguration pCfg = parentUnboundTemplate.getParserConfiguration();
-            token_source.incompatibleImprovements = pCfg.getIncompatibleImprovements().intValue();
-=======
->>>>>>> 6ad4bf61
             token_source.SwitchTo(FMParserConstants.FM_EXPRESSION);
             FMParser parser = new FMParser(token_source);
-            parser.setTemplate(parentUnboundTemplate);
+            parser.setTemplate(parentTemplate);
             Expression exp = null;
             try {
                 try {
                     exp = parser.Expression();
                 } catch (TokenMgrError e) {
-                    throw e.toParseException(parentUnboundTemplate);
+                    throw e.toParseException(parentTemplate);
                 }
             } catch (ParseException e) {
                 throw new _MiscTemplateException(this, env,
