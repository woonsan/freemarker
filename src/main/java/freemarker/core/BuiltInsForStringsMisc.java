/*
 * Copyright 2014 Attila Szegedi, Daniel Dekany, Jonathan Revusky
 * 
 * Licensed under the Apache License, Version 2.0 (the "License");
 * you may not use this file except in compliance with the License.
 * You may obtain a copy of the License at
 * 
 * http://www.apache.org/licenses/LICENSE-2.0
 * 
 * Unless required by applicable law or agreed to in writing, software
 * distributed under the License is distributed on an "AS IS" BASIS,
 * WITHOUT WARRANTIES OR CONDITIONS OF ANY KIND, either express or implied.
 * See the License for the specific language governing permissions and
 * limitations under the License.
 */

package freemarker.core;

import java.io.StringReader;

import freemarker.template.SimpleNumber;
import freemarker.template.TemplateBooleanModel;
import freemarker.template.TemplateException;
import freemarker.template.TemplateModel;

class BuiltInsForStringsMisc {

    static class booleanBI extends BuiltInForString {
        @Override
        TemplateModel calculateResult(String s, Environment env)  throws TemplateException {
            final boolean b;
            if (s.equals("true")) {
                b = true;
            } else if (s.equals("false")) {
                b = false;
            } else if (s.equals(env.getTrueStringValue())) {
                b = true;
            } else if (s.equals(env.getFalseStringValue())) {
                b = false;
            } else {
                throw new _MiscTemplateException(this, env,
                        "Can't convert this string to boolean: ", new _DelayedJQuote(s));
            }
            return b ? TemplateBooleanModel.TRUE : TemplateBooleanModel.FALSE;
        }
    }

    static class evalBI extends BuiltInForOutputFormatRelated {
        
        @Override
        protected TemplateModel calculateResult(Environment env) throws TemplateException {
            return calculateResult(BuiltInForString.getTargetString(target, env), env);
        }
        
        TemplateModel calculateResult(String s, Environment env) throws TemplateException {
            UnboundTemplate parentTemplate = getUnboundTemplate();
            
            Expression exp = null;
            try {
                try {
                    FMParserTokenManager tkMan = new FMParserTokenManager(
                            new SimpleCharStream(
                                    new StringReader("(" + s + ")"),
                                    RUNTIME_EVAL_LINE_DISPLACEMENT, 1,
                                    s.length() + 2));
                    tkMan.SwitchTo(FMParserConstants.FM_EXPRESSION);

                    ParserConfiguration pCfg = parentTemplate.getParserConfiguration();
                    // pCfg.outputFormat is exceptional: it's inherited from the lexical context
                    if (pCfg.getOutputFormat() != outputFormat) {
                        pCfg = new _ParserConfigurationWithOverrides(pCfg, outputFormat, null);
                    }
                    
                    FMParser parser = new FMParser(
<<<<<<< HEAD
                            parentTemplate, false, tkMan, null, parentTemplate.getParserConfiguration());
=======
                            parentTemplate, false, tkMan, pCfg);
>>>>>>> a019154d
                    
                    exp = parser.Expression();
                } catch (TokenMgrError e) {
                    throw e.toParseException(parentTemplate);
                }
            } catch (ParseException e) {
                throw new _MiscTemplateException(this, env,
                        "Failed to \"?", key, "\" string with this error:\n\n",
                        MessageUtil.EMBEDDED_MESSAGE_BEGIN,
                        new _DelayedGetMessage(e),
                        MessageUtil.EMBEDDED_MESSAGE_END,
                        "\n\nThe failing expression:");
            }
            try {
                return exp.eval(env);
            } catch (TemplateException e) {
                throw new _MiscTemplateException(this, env,
                        "Failed to \"?", key, "\" string with this error:\n\n",
                        MessageUtil.EMBEDDED_MESSAGE_BEGIN,
                        new _DelayedGetMessageWithoutStackTop(e),
                        MessageUtil.EMBEDDED_MESSAGE_END,
                        "\n\nThe failing expression:");
            }
        }
        
    }

    static class numberBI extends BuiltInForString {
        @Override
        TemplateModel calculateResult(String s, Environment env)  throws TemplateException {
            try {
                return new SimpleNumber(env.getArithmeticEngine().toNumber(s));
            } catch (NumberFormatException nfe) {
                throw NonNumericalException.newMalformedNumberException(this, s, env);
            }
        }
    }

    // Can't be instantiated
    private BuiltInsForStringsMisc() { }
    
}<|MERGE_RESOLUTION|>--- conflicted
+++ resolved
@@ -72,11 +72,7 @@
                     }
                     
                     FMParser parser = new FMParser(
-<<<<<<< HEAD
-                            parentTemplate, false, tkMan, null, parentTemplate.getParserConfiguration());
-=======
-                            parentTemplate, false, tkMan, pCfg);
->>>>>>> a019154d
+                            parentTemplate, false, tkMan, null, pCfg);
                     
                     exp = parser.Expression();
                 } catch (TokenMgrError e) {
