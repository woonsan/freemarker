/*
 * Copyright 2014 Attila Szegedi, Daniel Dekany, Jonathan Revusky
 * 
 * Licensed under the Apache License, Version 2.0 (the "License");
 * you may not use this file except in compliance with the License.
 * You may obtain a copy of the License at
 * 
 * http://www.apache.org/licenses/LICENSE-2.0
 * 
 * Unless required by applicable law or agreed to in writing, software
 * distributed under the License is distributed on an "AS IS" BASIS,
 * WITHOUT WARRANTIES OR CONDITIONS OF ANY KIND, either express or implied.
 * See the License for the specific language governing permissions and
 * limitations under the License.
 */

package freemarker.ext.jdom;

import java.io.IOException;
import java.io.Writer;
import java.util.ArrayList;
import java.util.Collections;
import java.util.HashMap;
import java.util.HashSet;
import java.util.Iterator;
import java.util.LinkedList;
import java.util.List;
import java.util.Map;
import java.util.Set;
import java.util.WeakHashMap;

import org.jaxen.Context;
import org.jaxen.JaxenException;
import org.jaxen.NamespaceContext;
import org.jaxen.jdom.JDOMXPath;
import org.jdom.Attribute;
import org.jdom.CDATA;
import org.jdom.Comment;
import org.jdom.DocType;
import org.jdom.Document;
import org.jdom.Element;
import org.jdom.EntityRef;
import org.jdom.Namespace;
import org.jdom.ProcessingInstruction;
import org.jdom.Text;
import org.jdom.output.XMLOutputter;

import freemarker.template.SimpleScalar;
import freemarker.template.TemplateCollectionModel;
import freemarker.template.TemplateHashModel;
import freemarker.template.TemplateMethodModel;
import freemarker.template.TemplateModel;
import freemarker.template.TemplateModelException;
import freemarker.template.TemplateModelIterator;
import freemarker.template.TemplateScalarModel;
import freemarker.template.TemplateSequenceModel;

/**
 * Provides a template for wrapping JDOM objects. It is capable of storing not only
 * a single JDOM node, but a list of JDOM nodes at once (hence the name).
 * Each node is an instance of any of the core JDOM node classes (except namespaces,
 * which are not supported at the moment), or String for representing text.
 * See individual method documentation for exact details on how the class works. In
 * short:
 * <ul>
 * <li>{@link #getAsString()} will render all contained nodes as XML fragment,
 * <li>{@link #exec(List)} provides full XPath functionality implemented on top of
 * the <a href="http://www.jaxen.org">Jaxen</a> library,</li>
 * <li>{@link #get(String)} provides node traversal, copying and filtering - somewhat
 * less expressive than XPath, however it does not require the external library and
 * it evaluates somewhat faster</li>
 * <li>being a {@link TemplateCollectionModel} allows to iterate the contained node list, and</li>
 * <li>being a {@link TemplateSequenceModel} allows to access the contained nodes by index and query the node count.</li>
 * </ul>
 * 
 * <p><b>Note:</b> There is a JDOM independent re-implementation of this class:
 *   {@link freemarker.ext.xml.NodeListModel freemarker.ext.xml.NodeListModel}
 * 
 * @deprecated Use {@link freemarker.ext.dom.NodeModel} instead.
 */
public class NodeListModel
implements
    TemplateHashModel,
    TemplateMethodModel,
    TemplateCollectionModel,
    TemplateSequenceModel,
    TemplateScalarModel {
    private static final AttributeXMLOutputter OUTPUT = new AttributeXMLOutputter();
    // A convenience singleton for representing a node list without nodes.
    private static final NodeListModel EMPTY = new NodeListModel(null, false);

    // Cache of already parsed XPath expressions
    private static final Map XPATH_CACHE = new WeakHashMap();

    private static final NamedNodeOperator NAMED_CHILDREN_OP = new NamedChildrenOp();
    private static final NamedNodeOperator NAMED_ATTRIBUTE_OP = new NamedAttributeOp();
    private static final NodeOperator ALL_ATTRIBUTES_OP = new AllAttributesOp();
    private static final NodeOperator ALL_CHILDREN_OP = new AllChildrenOp();
    private static final Map OPERATIONS = createOperations();
    private static final Map SPECIAL_OPERATIONS = createSpecialOperations();
    private static final int SPECIAL_OPERATION_COPY = 0;
    private static final int SPECIAL_OPERATION_UNIQUE = 1;
    private static final int SPECIAL_OPERATION_FILTER_NAME = 2;
    private static final int SPECIAL_OPERATION_FILTER_TYPE = 3;
    private static final int SPECIAL_OPERATION_QUERY_TYPE = 4;
    private static final int SPECIAL_OPERATION_REGISTER_NAMESPACE = 5;
    private static final int SPECIAL_OPERATION_PLAINTEXT = 6;

    // The contained nodes
    private final List nodes;
    private final Map namespaces;

    /**
     * Creates a node list that holds a single {@link Document} node.
     */
    public NodeListModel(Document document)
    {
        nodes = document == null ? Collections.EMPTY_LIST : Collections.singletonList(document);
        namespaces = new HashMap();
    }

    /**
     * Creates a node list that holds a single {@link Element} node.
     */
    public NodeListModel(Element element)
    {
        nodes = element == null ? Collections.EMPTY_LIST : Collections.singletonList(element);
        namespaces = new HashMap();
    }

    private NodeListModel(Object object, Map namespaces)
    {
        nodes = object == null ? Collections.EMPTY_LIST : Collections.singletonList(object);
        this.namespaces = namespaces;
    }

    /**
     * Creates a node list that holds a list of nodes.
     * @param nodes the list of nodes this template should hold. The created template
     * will copy the passed nodes list, so changes to the passed list will not affect
     * the model.
     */
    public NodeListModel(List nodes)
    {
        this(nodes, true);
    }

    /**
     * Creates a node list that holds a list of nodes.
     * @param nodes the list of nodes this template should hold.
     * @param copy if true, the created template will copy the passed nodes list,
     * so changes to the passed list will not affect the model. If false, the model
     * will reference the passed list and will sense changes in it, although no
     * operations on the list will be synchronized.
     */
    public NodeListModel(List nodes, boolean copy)
    {
        this.nodes = copy && nodes != null ? new ArrayList(nodes) : (nodes == null ? Collections.EMPTY_LIST : nodes);
        namespaces = new HashMap();
    }

    private NodeListModel(List nodes, Map namespaces)
    {
        this.nodes = nodes == null ? Collections.EMPTY_LIST : nodes;
        this.namespaces = namespaces;
    }

    private static final NodeListModel createNodeListModel(List list, Map namespaces) {
        if (list == null || list.isEmpty()) {
            if (namespaces.isEmpty()) {
                return EMPTY;
            } else {
                return new NodeListModel(Collections.EMPTY_LIST, namespaces);
            }
        }
        if (list.size() == 1) return new NodeListModel(list.get(0), namespaces);
        return new NodeListModel(list, namespaces);
    }

    /**
     * Returns true if this model contains no nodes.
     */
    public boolean isEmpty() {
        return nodes.isEmpty();
    }

    /**
     * This method returns the string resulting from concatenation
     * of string representations of its nodes. Each node is rendered using its XML
     * serialization format, while text (String) is rendered as itself. This greatly
     * simplifies creating XML-transformation templates, as to output a node contained
     * in variable x as XML fragment, you simply write ${x} in the template.
     */
    public String getAsString()
    throws TemplateModelException {
        if (isEmpty())
            return "";

        java.io.StringWriter sw = new java.io.StringWriter(nodes.size() * 128);
        try {
            for (Iterator i = nodes.iterator(); i.hasNext(); ) {
                Object node = i.next();
                if (node instanceof Element)
                    OUTPUT.output((Element) node, sw);
                else if (node instanceof Attribute)
                    OUTPUT.output((Attribute) node, sw);
                else if (node instanceof String)
                    sw.write(OUTPUT.escapeElementEntities(node.toString()));
                else if (node instanceof Text)
                    OUTPUT.output((Text) node, sw);
                else if (node instanceof Document)
                    OUTPUT.output((Document) node, sw);
                else if (node instanceof ProcessingInstruction)
                    OUTPUT.output((ProcessingInstruction) node, sw);
                else if (node instanceof Comment)
                    OUTPUT.output((Comment) node, sw);
                else if (node instanceof CDATA)
                    OUTPUT.output((CDATA) node, sw);
                else if (node instanceof DocType)
                    OUTPUT.output((DocType) node, sw);
                else if (node instanceof EntityRef)
                    OUTPUT.output((EntityRef) node, sw);
                else
                    throw new TemplateModelException(node.getClass().getName() + " is not a core JDOM class");
            }
        } catch (IOException e) {
            throw new TemplateModelException(e.getMessage());
        }
        return sw.toString();
    }


    /**
     * Provides node list traversal as well as special functions: filtering by name,
     * filtering by node type, shallow-copying, and duplicate removal.
     * While not as powerful as the full XPath support built into the
     * {@link #exec(List)} method, it does not require the external Jaxen
     * library to be present at run time. Below are listed the recognized keys.
     * In key descriptions, "applicable to this-and-that node type" means that if
     * a key is applied to a node list that contains a node of non-applicable type
     * a TemplateMethodModel will be thrown. However, you can use <tt>_ftype</tt>
     * key to explicitly filter out undesired node types prior to applying the
     * restricted-applicability key. Also "current nodes" means nodes contained in this
     * set.
     * <ul>
     *    <li><tt>*</tt> or <tt>_children</tt>: all direct element children of current nodes (non-recursive). Applicable
     *  to element and document nodes.</li>
     *    <li><tt>@*</tt> or <tt>_attributes</tt>: all attributes of current nodes. Applicable to elements only.</li>
     *    <li><tt>_content</tt> the complete content of current nodes (non-recursive).
     *  Applicable to elements and documents.</li>
     *    <li><tt>_text</tt>: the text of current nodes, one string per node (non-recursive).
     *  Applicable to elements, attributes, comments, processing instructions (returns its data)
     *  and CDATA sections. The reserved XML characters ('&lt;' and '&amp;') are escaped.</li>
     *    <li><tt>_plaintext</tt>: same as <tt>_text</tt>, but does not escape any characters,
     *  and instead of returning a NodeList returns a SimpleScalar.</li>
     *    <li><tt>_name</tt>: the names of current nodes, one string per node (non-recursive).
     *  Applicable to elements and attributes (returns their local name), 
     *  entities, processing instructions (returns its target), doctypes 
     * (returns its public ID)</li>
     *    <li><tt>_qname</tt>: the qualified names of current nodes in <tt>[namespacePrefix:]localName</tt>
     * form, one string per node (non-recursive). Applicable to elements and attributes</li>
     *    <li><tt>_cname</tt>: the canonical names of current nodes (namespace URI + local name),
     * one string per node (non-recursive). Applicable to elements and attributes</li>
     *    <li><tt>_nsprefix</tt>: namespace prefixes of current nodes,
     * one string per node (non-recursive). Applicable to elements and attributes</li>
     *    <li><tt>_nsuri</tt>: namespace URIs of current nodes,
     * one string per node (non-recursive). Applicable to elements and attributes</li>
     *    <li><tt>_parent</tt>: parent elements of current nodes. Applicable to element, attribute, comment,
     *  entity, processing instruction.</li>
     *    <li><tt>_ancestor</tt>: all ancestors up to root element (recursive) of current nodes. Applicable
     *  to same node types as <tt>_parent</tt>.</li>
     *    <li><tt>_ancestorOrSelf</tt>: all ancestors of current nodes plus current nodes. Applicable
     *  to same node types as <tt>_parent</tt>.</li>
     *    <li><tt>_descendant</tt>: all recursive descendant element children of current nodes. Applicable to
     *  document and element nodes.
     *    <li><tt>_descendantOrSelf</tt>: all recursive descendant element children of current nodes
     *  plus current nodes. Applicable to document and element nodes.
     *    <li><tt>_document</tt>: all documents the current nodes belong to.
     *  Applicable to all nodes except text.
     *    <li><tt>_doctype</tt>: doctypes of the current nodes.
     *  Applicable to document nodes only.
     *    <li><tt>_fname</tt>: is a filter-by-name template method model. When called,
     *  it will yield a node list that contains only those current nodes whose name
     *  matches one of names passed as argument. Attribute names should NOT be prefixed with the
     *  at sign (@). Applicable on all node types, however has no effect on unnamed nodes.</li>
     *    <li><tt>_ftype</tt>: is a filter-by-type template method model. When called,
     *  it will yield a node list that contains only those current nodes whose type matches one
     *  of types passed as argument. You should pass a single string to this method
     *  containing the characters of all types to keep. Valid characters are:
     *  e (Element), a (Attribute), n (Entity), d (Document), t (DocType),
     *  c (Comment), p (ProcessingInstruction), x (text). If the string anywhere contains
     *  the exclamation mark (!), the filter's effect is inverted.</li>
     *    <li><tt>_type</tt>: Returns a one-character String SimpleScalar containing
     *    the typecode of the first node in the node list. Valid characters are:
     *  e (Element), a (Attribute), n (Entity), d (Document), t (DocType),
     *  c (Comment), p (ProcessingInstruction), x (text). If the type of the node
     *  is unknown, returns '?'. If the node list is empty, returns an empty string scalar.</li>
     *    <li><tt>_unique</tt>: a copy of the current nodes that keeps only the
     *  first occurrence of every node, eliminating duplicates. Duplicates can
     *  occur in the node list by applying uptree-traversals <tt>_parent</tt>,
     *  <tt>_ancestor</tt>, <tt>_ancestorOrSelf</tt>, and <tt>_document</tt>.
     *  I.e. <tt>foo._children._parent</tt> will return a node list that has
     *  duplicates of nodes in foo - each node will have the number of occurrences
     *  equal to the number of its children. In these cases, use
     *  <tt>foo._children._parent._unique</tt> to eliminate duplicates. Applicable
     *  to all node types.</li>
     *    <li><tt>_copy</tt>: a copy of the current node list. It is a shallow copy that
     *  shares the underlying node list with this node list, however it has a
     *  separate namespace registry, so it can be used to guarantee that subsequent
     *  changes to the set of registered namespaces does not affect the node lists
     *  that were used to create this node list. Applicable to all node types.</li>
     *    <li><tt>_registerNamespace(prefix, uri)</tt>: register a XML namespace
     *  with the specified prefix and URI for the current node list and all node
     *  lists that are derived from the current node list. After registering,
     *  you can use the <tt>nodelist["prefix:localname"]</tt> or
     *  <tt>nodelist["@prefix:localname"]</tt> syntaxes to reach elements and
     *  attributes whose names are namespace-scoped. Note that the namespace
     *  prefix need not match the actual prefix used by the XML document itself
     *  since namespaces are compared solely by their URI. You can also register
     *  namespaces from Java code using the
     *  {@link #registerNamespace(String, String)} method.
     * </li>
     *    <li><tt>@attributeName</tt>: named attributes of current nodes. Applicable to
     *  elements, doctypes and processing instructions. On doctypes it supports
     *  attributes <tt>publicId</tt>, <tt>systemId</tt> and <tt>elementName</tt>. On processing
     *  instructions, it supports attributes <tt>target</tt> and <tt>data</tt>, as
     *  well as any other attribute name specified in data as <tt>name="value"</tt> pair.
     *  The attribute nodes for doctype and processing instruction are synthetic, and
     *  as such have no parent. Note, however that <tt>@*</tt> does NOT operate on
     *  doctypes or processing instructions.</li>
     *    <li>any other key: element children of current nodes with name matching the key.
     *  This allows for convenience child traversal in <tt>book.chapter.title</tt> style syntax.
     *  Note that <tt>nodeset.childname</tt> is technically equivalent to
     *  <tt>nodeset._children._fname("childname")</tt>, but is both shorter to write
     *  and evaluates faster. Applicable to document and element nodes.</li>
     * </ul>
     * The order of nodes in the resulting set is the order of evaluation of the key
     * on each node in this set from left to right. Evaluation of the key on a single
     * node always yields the results in "natural" order (that of the document preorder
     * traversal), even for uptree traversals. As a consequence, if this node list's nodes
     * are listed in natural order, applying any of the keys will produce a node list that
     * is also naturally ordered. As a special case, all node lists that are directly or
     * indirectly generated from a single Document or Element node through repeated
     * invocations of this method will be naturally ordered.
     * @param key a key that identifies a required set of nodes
     * @return a new NodeListModel that represents the requested set of nodes.
     */
    public TemplateModel get(String key)
    throws TemplateModelException {
        if (isEmpty())
            return EMPTY;

        if (key == null || key.length() == 0)
            throw new TemplateModelException("Invalid key [" + key + "]");

        NodeOperator op = null;
        NamedNodeOperator nop = null;
        String name = null;

        switch (key.charAt(0)) {
            case '@':
                {
                    if (key.length() != 2 || key.charAt(1) != '*') {
                        // Generic attribute key
                        nop = NAMED_ATTRIBUTE_OP;
                        name = key.substring(1);
                    } else
                        // It is @*
                        op = ALL_ATTRIBUTES_OP;

                    break;
                }
            case '*':
                {
                    if (key.length() == 1)
                        op = ALL_CHILDREN_OP;
                    else
                        // Explicitly disallow any other identifier starting with asterisk
                        throw new TemplateModelException("Invalid key [" + key + "]");

                    break;
                }
            case 'x':
            case '_':
                {
                    op = (NodeOperator) OPERATIONS.get(key);
                    if (op == null) {
                        // Some special operation?
                        Integer specop = (Integer) SPECIAL_OPERATIONS.get(key);
                        if (specop != null) {
                            switch (specop.intValue()) {
                                case SPECIAL_OPERATION_COPY:
                                {
                                    synchronized(namespaces)
                                    {
                                        return new NodeListModel(nodes, (Map) ((HashMap) namespaces).clone());
                                    }
                                }
                                case SPECIAL_OPERATION_UNIQUE:
                                    return new NodeListModel(removeDuplicates(nodes), namespaces);
                                case SPECIAL_OPERATION_FILTER_NAME:
                                    return new NameFilter();
                                case SPECIAL_OPERATION_FILTER_TYPE:
                                    return new TypeFilter();
                                case SPECIAL_OPERATION_QUERY_TYPE:
                                    return getType();
                                case SPECIAL_OPERATION_REGISTER_NAMESPACE:
                                    return new RegisterNamespace();
                                case SPECIAL_OPERATION_PLAINTEXT:
                                    return getPlainText();
                            }
                        }
                    }
                    break;
                }
        }

        if (op == null && nop == null) {
            nop = NAMED_CHILDREN_OP;
            name = key;
        }

        List list = null;
        if (op != null)
            list = evaluateElementOperation(op, nodes);
        else {
            String localName = name;
            Namespace namespace = Namespace.NO_NAMESPACE;
            int colon = name.indexOf(':');
            if (colon != -1) {
                localName = name.substring(colon + 1);
                String nsPrefix = name.substring(0, colon);
                synchronized(namespaces)
                {
                    namespace = (Namespace) namespaces.get(nsPrefix);
                }
                if (namespace == null) {
                    if (nsPrefix.equals("xml"))
                        namespace = Namespace.XML_NAMESPACE;
                    else
                        throw new TemplateModelException("Unregistered namespace prefix '" + nsPrefix + "'");
                }
            }

            list = evaluateNamedElementOperation(nop, localName, namespace, nodes);
        }
        return createNodeListModel(list, namespaces);
    }

    private TemplateModel getType() {
        if (nodes.size() == 0)
            return new SimpleScalar("");
        Object firstNode = nodes.get(0);
        char code;
        if (firstNode instanceof Element)
            code = 'e';
        else if (firstNode instanceof Text || firstNode instanceof String)
            code = 'x';
        else if (firstNode instanceof Attribute)
            code = 'a';
        else if (firstNode instanceof EntityRef)
            code = 'n';
        else if (firstNode instanceof Document)
            code = 'd';
        else if (firstNode instanceof DocType)
            code = 't';
        else if (firstNode instanceof Comment)
            code = 'c';
        else if (firstNode instanceof ProcessingInstruction)
            code = 'p';
        else
            code = '?';
        return new SimpleScalar(new String(new char[] { code}));
    }

    private SimpleScalar getPlainText()
    throws TemplateModelException {
        List list = evaluateElementOperation((TextOp) OPERATIONS.get("_text"), nodes);
        StringBuilder buf = new StringBuilder();
        for (Iterator it = list.iterator(); it.hasNext(); ) {
            buf.append(it.next());
        }
        return new SimpleScalar(buf.toString());
    }

    public TemplateModelIterator iterator() {
        return new TemplateModelIterator()
        {
            private final Iterator it = nodes.iterator();

            public TemplateModel next() {
                return it.hasNext() ? new NodeListModel(it.next(), namespaces) : null;
            }

            public boolean hasNext() {
                return it.hasNext();
            }
        };
    }

    /**
     * Retrieves the i-th element of the node list.
     */
    public TemplateModel get(int i)
    throws TemplateModelException {
        try {
            return new NodeListModel(nodes.get(i), namespaces);
        } catch (IndexOutOfBoundsException e) {
            throw new TemplateModelException("Index out of bounds: " + e.getMessage());
        }
    }
    
    public int size() {
        return nodes.size();
    }

    /**
     * Applies an XPath expression to the node list and returns the resulting node list.
     * In order for this method to work, your application must have access
     * <a href="http://www.jaxen.org">Jaxen</a> library classes. The
     * implementation does cache the parsed format of XPath expressions in a weak hash
     * map, keyed by the string representation of the XPath expression. As the string
     * object passed as the argument is usually kept in the parsed FreeMarker template,
     * this ensures that each XPath expression is parsed only once during the lifetime
     * of the FreeMarker template that contains it.
     * @param arguments the list of arguments. Must contain exactly one string that is
     * the XPath expression you wish to apply. The XPath expression can use any namespace
     * prefixes that were defined using the {@link #registerNamespace(String, String)}
     * method or the <code>nodelist._registerNamespace(prefix, uri)</code> expression in the
     * template.
     * @return a NodeListModel representing the nodes that are the result of application
     * of the XPath to the current node list.
     */
    public Object exec(List arguments)
    throws TemplateModelException {
        if (arguments == null || arguments.size() != 1)
            throw new TemplateModelException("Exactly one argument required for execute() on NodeTemplate");

        String xpathString = (String) arguments.get(0);
        JDOMXPathEx xpath = null;
        try
        {
            synchronized(XPATH_CACHE)
            {
                xpath = (JDOMXPathEx) XPATH_CACHE.get(xpathString);
                if (xpath == null) {
                    xpath = new JDOMXPathEx(xpathString);
                    XPATH_CACHE.put(xpathString, xpath);
                }
            }
            return createNodeListModel(xpath.selectNodes(nodes, namespaces), namespaces);
        }
        catch(Exception e)
        {
            throw new TemplateModelException("Could not evaulate XPath expression " + xpathString, e);
        }
    }

    /**
     * Registers an XML namespace with this node list. Once registered, you can
     * refer to the registered namespace using its prefix in the
     * {@link #get(String)} method from this node list and all other
     * node lists that are derived from this node list. Use the
     * <tt>nodelist["prefix:localname"]</tt> or the
     * <tt>nodelist["@prefix:localname"]</tt> syntax to reach elements and
     *  attributes whose names are namespace-scoped. Note that the namespace
     * prefix need not match the actual prefix used by the XML document itself
     * since namespaces are compared solely by their URI. You can also register
     * namespaces during template evaluation using the
     * <tt>nodelist._registerNamespace(prefix, uri)</tt> syntax in the template.
     * This mechanism is completely independent from the namespace declarations
     * in the XML document itself; its purpose is to give you an easy way
     * to refer to namespace-scoped elements in {@link #get(String)} and
     * in XPath expressions passed to {@link #exec(List)}. Note also that
     * the namespace prefix registry is shared among all node lists that
     * are created from a single node list - modifying the registry in one
     * affects all others as well. If you want to obtain a namespace 
     * "detached" copy of the node list, use the <code>_copy</code> key on
     * it (or call <code>nodeList.get("_copy")</code> directly from your
     * Java code. The returned node list has all the namespaces that the
     * original node list has, but they can be manipulated independently
     * thereon.
     */
    public void registerNamespace(String prefix, String uri) {
        synchronized(namespaces)
        {
            namespaces.put(prefix, Namespace.getNamespace(prefix, uri));
        }
    }

    private interface NodeOperator {
        List operate(Object node)
        throws TemplateModelException;
    }

    private interface NamedNodeOperator {
        List operate(Object node, String localName, Namespace namespace)
        throws TemplateModelException;
    }

    private static final class AllChildrenOp implements NodeOperator {
        public List operate(Object node) {
            if (node instanceof Element)
                return((Element) node).getChildren();
            else if (node instanceof Document) {
                Element root = ((Document) node).getRootElement();
                return root == null ? Collections.EMPTY_LIST : Collections.singletonList(root);
            } 
 // With 2.1 semantics it  makes more sense to just return a null and let the core 
 // throw an InvalidReferenceException and the template writer can use ?exists etcetera. (JR)
            return null;
/*            
            else
                throw new TemplateModelException("_allChildren can not be applied on " + node.getClass());
*/                
        }
    }

    private static final class NamedChildrenOp implements NamedNodeOperator {
        public List operate(Object node, String localName, Namespace namespace) {
            if (node instanceof Element) {
                return((Element) node).getChildren(localName, namespace);
            } else if (node instanceof Document) {
                Element root = ((Document) node).getRootElement();
                if (root != null &&
                    root.getName().equals(localName) &&
                    root.getNamespaceURI().equals(namespace.getURI())) {
                    return Collections.singletonList(root);
                } else
                    return Collections.EMPTY_LIST;
            } 
 // With 2.1 semantics it  makes more sense to just return a null and let the core 
 // throw an InvalidReferenceException and the template writer can use ?exists etcetera. (JR)
            return null;
 /*           
            else
                throw new TemplateModelException("_namedChildren can not be applied on " + node.getClass());
*/                
        }
    }

    private static final class AllAttributesOp implements NodeOperator {
        public List operate(Object node) {
 // With 2.1 semantics it  makes more sense to just return a null and let the core 
 // throw an InvalidReferenceException and the template writer can use ?exists etcetera. (JR)
            if (!(node instanceof Element)) {
                return null;
            }
            return ((Element) node).getAttributes();
/*
            else
                throw new TemplateModelException("_allAttributes can not be applied on " + node.getClass());
*/                
        }
    }

    private static final class NamedAttributeOp implements NamedNodeOperator {
        public List operate(Object node, String localName, Namespace namespace) {
            Attribute attr = null;
            if (node instanceof Element) {
                Element element = (Element) node;
                attr = element.getAttribute(localName, namespace);
            } else if (node instanceof ProcessingInstruction) {
                ProcessingInstruction pi = (ProcessingInstruction) node;
                if ("target".equals(localName))
                    attr = new Attribute("target", pi.getTarget());
                else if ("data".equals(localName))
                    attr = new Attribute("data", pi.getData());
                else
                    attr = new Attribute(localName, pi.getValue(localName));
            } else if (node instanceof DocType) {
                DocType doctype = (DocType) node;
                if ("publicId".equals(localName))
                    attr = new Attribute("publicId", doctype.getPublicID());
                else if ("systemId".equals(localName))
                    attr = new Attribute("systemId", doctype.getSystemID());
                else if ("elementName".equals(localName))
                    attr = new Attribute("elementName", doctype.getElementName());
            } 
            // With 2.1 semantics it  makes more sense to just return a null and let the core 
            // throw an InvalidReferenceException and the template writer can use ?exists etcetera. (JR)
            else {
                return null;
            }
/*            
            else
                throw new TemplateModelException("_allAttributes can not be applied on " + node.getClass());
*/
            return attr == null ? Collections.EMPTY_LIST : Collections.singletonList(attr);
        }
    }

    private static final class NameOp implements NodeOperator {
        public List operate(Object node) {
            if (node instanceof Element)
                return Collections.singletonList(((Element) node).getName());
            else if (node instanceof Attribute)
                return Collections.singletonList(((Attribute) node).getName());
            else if (node instanceof EntityRef)
                return Collections.singletonList(((EntityRef) node).getName());
            else if (node instanceof ProcessingInstruction)
                return Collections.singletonList(((ProcessingInstruction) node).getTarget());
            else if (node instanceof DocType)
                return Collections.singletonList(((DocType) node).getPublicID());
            else
                return null;
            // With 2.1 semantics it  makes more sense to just return a null and let the core 
            // throw an InvalidReferenceException and the template writer can use ?exists etcetera. (JR)
//                throw new TemplateModelException("_name can not be applied on " + node.getClass());
        }
    }

    private static final class QNameOp implements NodeOperator {
        public List operate(Object node) {
            if (node instanceof Element)
                return Collections.singletonList(((Element) node).getQualifiedName());
            else if (node instanceof Attribute)
                return Collections.singletonList(((Attribute) node).getQualifiedName());
            // With 2.1 semantics it  makes more sense to just return a null and let the core 
            // throw an InvalidReferenceException and the template writer can use ?exists etcetera. (JR)
            return null;
//            throw new TemplateModelException("_qname can not be applied on " + node.getClass());
        }
    }

    private static final class NamespaceUriOp implements NodeOperator {
        public List operate(Object node) {
            if (node instanceof Element)
                return Collections.singletonList(((Element) node).getNamespace().getURI());
            else if (node instanceof Attribute)
                return Collections.singletonList(((Attribute) node).getNamespace().getURI());
            // With 2.1 semantics it  makes more sense to just return a null and let the core 
            // throw an InvalidReferenceException and the template writer can use ?exists etcetera. (JR)
            return null;
//            throw new TemplateModelException("_nsuri can not be applied on " + node.getClass());
        }
    }

    private static final class NamespacePrefixOp implements NodeOperator {
        public List operate(Object node) {
            if (node instanceof Element)
                return Collections.singletonList(((Element) node).getNamespace().getPrefix());
            else if (node instanceof Attribute)
                return Collections.singletonList(((Attribute) node).getNamespace().getPrefix());
            // With 2.1 semantics it  makes more sense to just return a null and let the core 
            // throw an InvalidReferenceException and the template writer can use ?exists etcetera. (JR)
            return null;
//            throw new TemplateModelException("_nsprefix can not be applied on " + node.getClass());
        }
    }

    private static final class CanonicalNameOp implements NodeOperator {
        public List operate(Object node) {
            if (node instanceof Element) {
                Element element = (Element) node;
                return Collections.singletonList(element.getNamespace().getURI() + element.getName());
            } else if (node instanceof Attribute) {
                Attribute attribute = (Attribute) node;
                return Collections.singletonList(attribute.getNamespace().getURI() + attribute.getName());
            }
            // With 2.1 semantics it  makes more sense to just return a null and let the core 
            // throw an InvalidReferenceException and the template writer can use ?exists etcetera. (JR)
            return null;
//            throw new TemplateModelException("_cname can not be applied on " + node.getClass());
        }
    }


    private static final Element getParent(Object node) {
        if (node instanceof Element)
            return((Element) node).getParent();
        else if (node instanceof Attribute)
            return((Attribute) node).getParent();
        else if (node instanceof Text)
            return((Text) node).getParent();
        else if (node instanceof ProcessingInstruction)
            return((ProcessingInstruction) node).getParent();
        else if (node instanceof Comment)
            return((Comment) node).getParent();
        else if (node instanceof EntityRef)
            return((EntityRef) node).getParent();
        else
            // With 2.1 semantics it  makes more sense to just return a null and let the core 
            // throw an InvalidReferenceException and the template writer can use ?exists etcetera. (JR)
            return null;
//            throw new TemplateModelException("_parent can not be applied on " + node.getClass());
    }

    private static final class ParentOp implements NodeOperator {
        public List operate(Object node) {
            Element parent = getParent(node);
            return parent == null ? Collections.EMPTY_LIST : Collections.singletonList(parent);
        }
    }

    private static final class AncestorOp implements NodeOperator {
        public List operate(Object node) {
            Element parent = getParent(node);
            if (parent == null) return Collections.EMPTY_LIST;
            LinkedList list = new LinkedList();
            do {
                list.addFirst(parent);
                parent = parent.getParent();
            }
            while (parent != null);
            return list;
        }
    }

    private static final class AncestorOrSelfOp implements NodeOperator {
        public List operate(Object node) {
            Element parent = getParent(node);
            if (parent == null) return Collections.singletonList(node);
            LinkedList list = new LinkedList();
            list.addFirst(node);
            do {
                list.addFirst(parent);
                parent = parent.getParent();
            }
            while (parent != null);
            return list;
        }
    }

    private static class DescendantOp implements NodeOperator {
        public List operate(Object node) {
            LinkedList list = new LinkedList();
            if (node instanceof Element) {
                addChildren((Element) node, list);
            } else if (node instanceof Document) {
                Element root = ((Document) node).getRootElement();
                list.add(root);
                addChildren(root, list);
            } else
                // With 2.1 semantics it  makes more sense to just return a null and let the core 
                // throw an InvalidReferenceException and the template writer can use ?exists etcetera. (JR)
                return null;
//                throw new TemplateModelException("_descendant can not be applied on " + node.getClass());

            return list;
        }

        private void addChildren(Element element, List list) {
            List children = element.getChildren();
            Iterator it = children.iterator();
            while (it.hasNext()) {
                Element child = (Element) it.next();
                list.add(child);
                addChildren(child, list);
            }
        }
    }

    private static final class DescendantOrSelfOp extends DescendantOp {
        public List operate(Object node) {
            LinkedList list = (LinkedList) super.operate(node);
            list.addFirst(node);
            return list;
        }
    }

    private static final class DocumentOp implements NodeOperator {
        public List operate(Object node) {
            Document doc = null;
            if (node instanceof Element)
                doc = ((Element) node).getDocument();
            else if (node instanceof Attribute) {
                Element parent = ((Attribute) node).getParent();
                doc = parent == null ? null : parent.getDocument();
            } else if (node instanceof Text) {
                Element parent = ((Text) node).getParent();
                doc = parent == null ? null : parent.getDocument();
            } else if (node instanceof Document)
                doc = (Document) node;
            else if (node instanceof ProcessingInstruction)
                doc = ((ProcessingInstruction) node).getDocument();
            else if (node instanceof EntityRef)
                doc = ((EntityRef) node).getDocument();
            else if (node instanceof Comment)
                doc = ((Comment) node).getDocument();
            else
                // With 2.1 semantics it  makes more sense to just return a null and let the core 
                // throw an InvalidReferenceException and the template writer can use ?exists etcetera. (JR)
                return null;
//                throw new TemplateModelException("_document can not be applied on " + node.getClass());

            return doc == null ? Collections.EMPTY_LIST : Collections.singletonList(doc);
        }
    }

    private static final class DocTypeOp implements NodeOperator {
        public List operate(Object node) {
            if (node instanceof Document) {
                DocType doctype = ((Document) node).getDocType();
                return doctype == null ? Collections.EMPTY_LIST : Collections.singletonList(doctype);
            } else
                // With 2.1 semantics it  makes more sense to just return a null and let the core 
                // throw an InvalidReferenceException and the template writer can use ?exists etcetera. (JR)
                return null;
//                throw new TemplateModelException("_doctype can not be applied on " + node.getClass());
        }
    }

    private static final class ContentOp implements NodeOperator {
        public List operate(Object node) {
            if (node instanceof Element)
                return((Element) node).getContent();
            else if (node instanceof Document)
                return((Document) node).getContent();
            // With 2.1 semantics it  makes more sense to just return a null and let the core 
            // throw an InvalidReferenceException and the template writer can use ?exists etcetera. (JR)
            return null;
//            throw new TemplateModelException("_content can not be applied on " + node.getClass());
        }
    }

    private static final class TextOp implements NodeOperator {
        public List operate(Object node) {
            if (node instanceof Element)
                return Collections.singletonList(((Element) node).getTextTrim());
            if (node instanceof Attribute)
                return Collections.singletonList(((Attribute) node).getValue());
            if (node instanceof CDATA)
                return Collections.singletonList(((CDATA) node).getText());
            if (node instanceof Comment)
                return Collections.singletonList(((Comment) node).getText());
            if (node instanceof ProcessingInstruction)
                return Collections.singletonList(((ProcessingInstruction) node).getData());
            // With 2.1 semantics it  makes more sense to just return a null and let the core 
            // throw an InvalidReferenceException and the template writer can use ?exists etcetera. (JR)
            return null;
//            throw new TemplateModelException("_text can not be applied on " + node.getClass());
        }
    }

    private static final List evaluateElementOperation(NodeOperator op, List nodes)
    throws TemplateModelException {
        int s = nodes.size();
        List[] lists = new List[s];
        int l = 0;
        {
            int i = 0;
            Iterator it = nodes.iterator();
            while (it.hasNext()) {
                List list = op.operate(it.next());
                if (list != null) {
                    lists[i++] = list;
                    l += list.size();
                }
            }
        }
        List retval = new ArrayList(l);
        for (int i = 0; i < s; ++i) {
            if (lists[i] != null) {
                retval.addAll(lists[i]);
            }
        }
        return retval;
    }

    private static final List evaluateNamedElementOperation(NamedNodeOperator op, String localName, Namespace namespace, List nodes)
    throws TemplateModelException {
        int s = nodes.size();
        List[] lists = new List[s];
        int l = 0;
        {
            int i = 0;
            Iterator it = nodes.iterator();
            while (it.hasNext()) {
                List list = op.operate(it.next(), localName, namespace);
                lists[i++] = list;
                l += list.size();
            }
        }
        List retval = new ArrayList(l);
        for (int i = 0; i < s; ++i)
            retval.addAll(lists[i]);
        return retval;
    }

    private static final List removeDuplicates(List list) {
        int s = list.size();
        ArrayList ulist = new ArrayList(s);
        Set set = new HashSet(s * 4 / 3, .75f);
        Iterator it = list.iterator();
        while (it.hasNext()) {
            Object o = it.next();
            if (set.add(o))
                ulist.add(o);
        }
        ulist.trimToSize();
        return ulist;
    }

    private static final Map createOperations() {
        Map map = new HashMap();

        map.put("_ancestor", new AncestorOp());
        map.put("_ancestorOrSelf", new AncestorOrSelfOp());
        map.put("_attributes", ALL_ATTRIBUTES_OP);
        map.put("_children", ALL_CHILDREN_OP);
        map.put("_cname", new CanonicalNameOp());
        map.put("_content", new ContentOp());
        map.put("_descendant", new DescendantOp());
        map.put("_descendantOrSelf", new DescendantOrSelfOp());
        map.put("_document", new DocumentOp());
        map.put("_doctype", new DocTypeOp());
        map.put("_name", new NameOp());
        map.put("_nsprefix", new NamespacePrefixOp());
        map.put("_nsuri", new NamespaceUriOp());
        map.put("_parent", new ParentOp());
        map.put("_qname", new QNameOp());
        map.put("_text", new TextOp());

        return map;
    }

    private static final Map createSpecialOperations() {
        Map map = new HashMap();

        Integer copy = Integer.valueOf(SPECIAL_OPERATION_COPY);
        Integer unique = Integer.valueOf(SPECIAL_OPERATION_UNIQUE);
        Integer fname = Integer.valueOf(SPECIAL_OPERATION_FILTER_NAME);
        Integer ftype = Integer.valueOf(SPECIAL_OPERATION_FILTER_TYPE);
        Integer type = Integer.valueOf(SPECIAL_OPERATION_QUERY_TYPE);
        Integer regns = Integer.valueOf(SPECIAL_OPERATION_REGISTER_NAMESPACE);
        Integer plaintext = Integer.valueOf(SPECIAL_OPERATION_PLAINTEXT);

        map.put("_copy", copy);
        map.put("_unique", unique);
        map.put("_fname", fname);
        map.put("_ftype", ftype);
        map.put("_type", type);
        map.put("_registerNamespace", regns);
        map.put("_plaintext", plaintext);

        // These are in for backward compatibility
        map.put("x_copy", copy);
        map.put("x_unique", unique);
        map.put("x_fname", fname);
        map.put("x_ftype", ftype);
        map.put("x_type", type);

        return map;
    }

    private final class RegisterNamespace implements TemplateMethodModel {
        public boolean isEmpty() {
            return false;
        }

        public Object exec(List arguments)
        throws TemplateModelException {
            if (arguments.size() != 2)
                throw new TemplateModelException("_registerNamespace(prefix, uri) requires two arguments");

            registerNamespace((String) arguments.get(0), (String) arguments.get(1));

            return TemplateScalarModel.EMPTY_STRING;
        }
    }

    private final class NameFilter implements TemplateMethodModel {
        public boolean isEmpty() {
            return false;
        }

        public Object exec(List arguments) {
            Set names = new HashSet(arguments);
            List list = new LinkedList(nodes);
            Iterator it = list.iterator();
            while (it.hasNext()) {
                Object node = it.next();
                String name = null;
                if (node instanceof Element)
                    name = ((Element) node).getName();
                else if (node instanceof Attribute)
                    name = ((Attribute) node).getName();
                else if (node instanceof ProcessingInstruction)
                    name = ((ProcessingInstruction) node).getTarget();
                else if (node instanceof EntityRef)
                    name = ((EntityRef) node).getName();
                else if (node instanceof DocType)
                    name = ((DocType) node).getPublicID();

                if (name == null || !names.contains(name))
                    it.remove();
            }
            return createNodeListModel(list, namespaces);
        }
    }

    private final class TypeFilter implements TemplateMethodModel {
        public boolean isEmpty() {
            return false;
        }

        public Object exec(List arguments)
        throws TemplateModelException {
            if (arguments == null || arguments.size() == 0)
                throw new TemplateModelException("_type expects exactly one argument");
            String arg = (String) arguments.get(0);
            boolean invert = arg.indexOf('!') != -1;
            // NOTE: true in each of these variables means 'remove', not 'keep'
            // This is so we don't invert their values in the loop. So,
            // a is true <--> (a is not present in the string) xor invert.
            boolean a = invert != (arg.indexOf('a') == -1);
            boolean c = invert != (arg.indexOf('c') == -1);
            boolean d = invert != (arg.indexOf('d') == -1);
            boolean e = invert != (arg.indexOf('e') == -1);
            boolean n = invert != (arg.indexOf('n') == -1);
            boolean p = invert != (arg.indexOf('p') == -1);
            boolean t = invert != (arg.indexOf('t') == -1);
            boolean x = invert != (arg.indexOf('x') == -1);

            LinkedList list = new LinkedList(nodes);
            Iterator it = list.iterator();
            while (it.hasNext()) {
                Object node = it.next();
                if ((node instanceof Element && e)
                    || (node instanceof Attribute && a)
                    || (node instanceof String && x)
                    || (node instanceof Text && x)
                    || (node instanceof ProcessingInstruction && p)
                    || (node instanceof Comment && c)
                    || (node instanceof EntityRef && n)
                    || (node instanceof Document && d)
                    || (node instanceof DocType && t))
                    it.remove();
            }
            return createNodeListModel(list, namespaces);
        }
    }

<<<<<<< HEAD
=======
    /**
     * Loads a template from a file passed as the first argument, loads an XML
     * document from the standard input, passes it to the template as variable
     * <tt>document</tt> and writes the result of template processing to
     * standard output.
     * 
     * @deprecated Will be removed (main method in a library, often classified as CWE-489 "Leftover Debug Code").
     */
    public static void main(String[] args)
    throws Exception {
        org.jdom.input.SAXBuilder builder = new org.jdom.input.SAXBuilder();
        Document document = builder.build(System.in);
        SimpleHash model = new SimpleHash();
        model.put("document", new NodeListModel(document));
        FileReader fr = new FileReader(args[0]);
        Template template = new Template(args[0], fr);
        Writer w = new java.io.OutputStreamWriter(System.out);
        template.process(model, w);
        w.flush();
        w.close();
    }

>>>>>>> a88b93f4
    private static final class AttributeXMLOutputter extends XMLOutputter {
        public void output(Attribute attribute, Writer out)
        throws IOException {
            out.write(" ");
            out.write(attribute.getQualifiedName());
            out.write("=");

            out.write("\"");
            out.write(escapeAttributeEntities(attribute.getValue()));
            out.write("\"");
        }
    }

    private static final class JDOMXPathEx
    extends
        JDOMXPath {
        JDOMXPathEx(String path)
        throws JaxenException
        {
            super(path);
        }

        public List selectNodes(Object object, Map namespaces)
        throws JaxenException {
            Context context = getContext(object);
            context.getContextSupport().setNamespaceContext(new NamespaceContextImpl(namespaces));
            return selectNodesForContext(context);
        } 

        private static final class NamespaceContextImpl
        implements
            NamespaceContext {
            private final Map namespaces;
            
            NamespaceContextImpl(Map namespaces)
            {
                this.namespaces = namespaces;
            }
            
            public String translateNamespacePrefixToUri(String prefix) {
                // Empty prefix always maps to empty URL in XPath
                if (prefix.length() == 0) {
                    return prefix;
                }
                synchronized(namespaces)
                {
                    Namespace ns = (Namespace) namespaces.get(prefix);
                    return ns == null ? null : ns.getURI();
                }   
            }
        }
    }
}<|MERGE_RESOLUTION|>--- conflicted
+++ resolved
@@ -1132,31 +1132,6 @@
         }
     }
 
-<<<<<<< HEAD
-=======
-    /**
-     * Loads a template from a file passed as the first argument, loads an XML
-     * document from the standard input, passes it to the template as variable
-     * <tt>document</tt> and writes the result of template processing to
-     * standard output.
-     * 
-     * @deprecated Will be removed (main method in a library, often classified as CWE-489 "Leftover Debug Code").
-     */
-    public static void main(String[] args)
-    throws Exception {
-        org.jdom.input.SAXBuilder builder = new org.jdom.input.SAXBuilder();
-        Document document = builder.build(System.in);
-        SimpleHash model = new SimpleHash();
-        model.put("document", new NodeListModel(document));
-        FileReader fr = new FileReader(args[0]);
-        Template template = new Template(args[0], fr);
-        Writer w = new java.io.OutputStreamWriter(System.out);
-        template.process(model, w);
-        w.flush();
-        w.close();
-    }
-
->>>>>>> a88b93f4
     private static final class AttributeXMLOutputter extends XMLOutputter {
         public void output(Attribute attribute, Writer out)
         throws IOException {
