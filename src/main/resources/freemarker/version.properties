--- conflicted
+++ resolved
@@ -58,20 +58,12 @@
 # - When the major version number is increased, major backward
 #   compatibility violations are allowed, but still should be avoided.
 # During Apache Incubation, "-incubating" is added to this string.
-<<<<<<< HEAD
-version=2.3.27-incubating
-# This exists as for Maven we use "-SNAPSHOT" for nightly releases,
-# and no _nightly_@timestampInVersion@. Also, "-incubating" is added
-# *before* "-SNAPSHOT". For final releases it's the same as "version".
-mavenVersion=2.3.27-incubating
-=======
 version=2.3.28-nightly_@timestampInVersion@-incubating
 # This exists as for Maven we use "-SNAPSHOT" for nightly releases,
 # and no _nightly_@timestampInVersion@. Also, "-incubating" is added
 # *before* "-SNAPSHOT". For final releases it's the same as "version".
 #!!T
 mavenVersion=2.3.28-incubating-SNAPSHOT
->>>>>>> 89c1d45a
 
 # Version string that conforms to OSGi
 # ------------------------------------
@@ -85,11 +77,7 @@
 #   2.4.0.pre01
 #   2.4.0.nightly_@timestampInVersion@
 # During Apache Incubation, "-incubating" is added to this string.
-<<<<<<< HEAD
-versionForOSGi=2.3.27.stable-incubating
-=======
 versionForOSGi=2.3.28.nightly_@timestampInVersion@-incubating
->>>>>>> 89c1d45a
 
 # Version string that conforms to legacy MF
 # -----------------------------------------
@@ -108,11 +96,7 @@
 # "97 denotes "nightly", 98 denotes "pre", 99 denotes "rc" build.
 # In general, for the nightly/preview/rc Y of version 2.X, the versionForMf is
 # 2.X-1.(99|98).Y. Note the X-1.
-<<<<<<< HEAD
-versionForMf=2.3.27
-=======
 versionForMf=2.3.27.97
->>>>>>> 89c1d45a
 
 # The date of the build.
 # This should be automatically filled by the building tool (Ant).
