--- conflicted
+++ resolved
@@ -650,24 +650,10 @@
       <fileset dir="build/api" />
     </copy>
     
-<<<<<<< HEAD
-    <!-- Package -->
-    <property name="bin.tar" value="build/dist/apache-freemarker-${version}-bin.tar" />
-    <property name="bin.gzip" value="${bin.tar}.gz" />
-    <delete file="${bin.tar}" />
-    <tar tarfile="${bin.tar}" basedir="${dist.dir}/bin" />
-    <delete file="${bin.gzip}" />
-    <gzip zipfile="${bin.gzip}" src="${bin.tar}" />
-    <delete file="${bin.tar}" />
-
-    <!-- Sign and hash: -->
-    <!-- TODO -->
-=======
     <u:packageAndSignDist
         srcDir="${dist.dir}/bin"
-        archiveNameWithoutExt="apache-freemarker-gae-${version}-bin"
-    />
->>>>>>> 40b79ee7
+        archiveNameWithoutExt="apache-freemarker-${version}-bin"
+    />
 
     <!-- ..................................... -->
     <!-- Source distribution                        -->
@@ -707,24 +693,10 @@
       </fileset>
     </copy>
     
-<<<<<<< HEAD
-    <!-- Package -->
-    <property name="src.tar" value="build/dist/apache-freemarker-${version}-src.tar" />
-    <property name="src.gzip" value="${src.tar}.gz" />
-    <delete file="${src.tar}" />
-    <tar tarfile="${src.tar}" basedir="${dist.dir}/src" />
-    <delete file="${src.gzip}" />
-    <gzip zipfile="${src.gzip}" src="${src.tar}" />
-    <delete file="${src.tar}" />
-    
-    <!-- Sign and hash: -->
-    <!-- TODO -->
-=======
     <u:packageAndSignDist
         srcDir="${dist.dir}/src"
-        archiveNameWithoutExt="apache-freemarker-gae-${version}-src"
-    />
->>>>>>> 40b79ee7
+        archiveNameWithoutExt="apache-freemarker-${version}-src"
+    />
   </target>
 
   <macrodef name="packageAndSignDist" uri="http://freemarker.org/util">
@@ -834,15 +806,9 @@
   
   <scm>
     <connection>scm:git:https://git-wip-us.apache.org/repos/asf/incubator-freemarker.git</connection>
-<<<<<<< HEAD
-    <developerConnection>scm:git:https://git-wip-us.apache.org/repos/asf/maven.git</developerConnection>
-    <!-- <url>https://github.com/apache/freemarker/tree/${project.scm.tag}</url> -->
-    <tag>master</tag>
-=======
     <developerConnection>scm:git:https://git-wip-us.apache.org/repos/asf/incubator-freemarker.git</developerConnection>
     <url>https://git-wip-us.apache.org/repos/asf?p=incubator-freemarker.git</url>
     <tag>${version}</tag>
->>>>>>> 40b79ee7
   </scm>
 
   <issueManagement>
